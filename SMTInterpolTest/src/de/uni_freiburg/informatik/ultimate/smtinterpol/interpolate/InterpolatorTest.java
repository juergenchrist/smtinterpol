--- conflicted
+++ resolved
@@ -70,19 +70,12 @@
 			boolean clauseswap, boolean litswap,
 			boolean doubleab, boolean addconst, boolean addvar) {
 		addvar = false;
-<<<<<<< HEAD
-		Term a = this.mA;
-		Term b = this.mB;
+		final Term a = mA;
+		final Term b = mB;
 		InterpolatorAffineTerm aterm =
 						new InterpolatorAffineTerm().add(Rational.ONE, a);
 		InterpolatorAffineTerm bterm = 
 						new InterpolatorAffineTerm().add(Rational.ONE, b);
-=======
-		final Term a = mA;
-		final Term b = mB;
-		SharedTerm sa = mClausifier.getSharedTerm(a);
-		SharedTerm sb = mClausifier.getSharedTerm(b);
->>>>>>> e26492de
 		if (doubleab || addconst || addvar) {
 			if (doubleab) {
 				aterm = aterm.mul(Rational.TWO);
@@ -97,7 +90,6 @@
 				bterm = bterm.add(Rational.TWO);
 			}
 		}
-<<<<<<< HEAD
 		Term aSmt = aterm.toSMTLib(mTheory, false);
 		Term bSmt = bterm.toSMTLib(mTheory, false);
 		Term cceq = ccswap
@@ -117,27 +109,7 @@
 						new Annotation(":EQ", null)
 					};
 		Term lemma = mTheory.term("@lemma", mTheory.annotatedTerm(mAnnots,clause));
-		Set<String> empty = Collections.emptySet();
-=======
-		final CCTermBuilder builder = mClausifier.new CCTermBuilder();
-		sa.shareWithLinAr(); builder.convert(sa.getTerm());
-		sb.shareWithLinAr(); builder.convert(sb.getTerm());
-		final EqualityProxy eq = sa.createEquality(sb);
-		Assert.assertNotSame(EqualityProxy.getFalseProxy(), eq);
-		Assert.assertNotSame(EqualityProxy.getTrueProxy(), eq);
-		final CCEquality cceq = ccswap
-				? eq.createCCEquality(sa, sb) : eq.createCCEquality(sb, sa);
-		final LAEquality laeq = cceq.getLASharedData();
-		final Literal[] lits = 
-		    clauseswap ? (litswap ? new Literal[] { cceq.negate(), laeq }
-		                          : new Literal[] { laeq, cceq.negate() })
-	                   : (litswap ? new Literal[] { laeq.negate(), cceq }
-	                   			  : new Literal[] { cceq, laeq.negate() });
-
-		final Clause clause = new Clause(lits);
-		clause.setProof(new LeafNode(LeafNode.EQ, null));
 		final Set<String> empty = Collections.emptySet();
->>>>>>> e26492de
 		@SuppressWarnings("unchecked")
 		final
 		Set<String>[] partition = new Set[] { empty, empty };
@@ -156,15 +128,9 @@
 				mInterpolator.addOccurrence(sub, null, abswap ? 0 : 1);
 			}
 		}
-<<<<<<< HEAD
 		Interpolant[] interpolants = mInterpolator.interpolate(lemma);
 		TermVariable ccVar = mInterpolator.getLiteralInfo(cceq).getMixedVar();
 		TermVariable laVar = mInterpolator.getLiteralInfo(laeq).getMixedVar();
-=======
-		final Interpolant[] interpolants = mInterpolator.interpolate(clause);
-		final TermVariable ccVar = mInterpolator.getLiteralInfo(cceq).getMixedVar();
-		final TermVariable laVar = mInterpolator.getLiteralInfo(laeq).getMixedVar();
->>>>>>> e26492de
 		Term var;
 		final InterpolatorAffineTerm summands = new InterpolatorAffineTerm();
 		if (clauseswap) {
@@ -203,13 +169,8 @@
 			}
 			var = ccVar;
 		}
-<<<<<<< HEAD
 		Term rhs = summands.toSMTLib(mTheory, false);
 		Term expected = mTheory.term("=", var, rhs);
-=======
-		final Term rhs = summands.toSMTLib(mSolver.getTheory(), false);
-		final Term expected = mSolver.term("=", var, rhs);
->>>>>>> e26492de
 		Assert.assertSame(expected, interpolants[0].mTerm);
 	}
 
