/*
 * Copyright (C) 2012-2013 University of Freiburg
 *
 * This file is part of SMTInterpol.
 *
 * SMTInterpol is free software: you can redistribute it and/or modify
 * it under the terms of the GNU Lesser General Public License as published
 * by the Free Software Foundation, either version 3 of the License, or
 * (at your option) any later version.
 *
 * SMTInterpol is distributed in the hope that it will be useful,
 * but WITHOUT ANY WARRANTY; without even the implied warranty of
 * MERCHANTABILITY or FITNESS FOR A PARTICULAR PURPOSE.  See the
 * GNU Lesser General Public License for more details.
 *
 * You should have received a copy of the GNU Lesser General Public License
 * along with SMTInterpol.  If not, see <http://www.gnu.org/licenses/>.
 */
package system;

import java.io.File;
import java.io.FileNotFoundException;
import java.io.FileReader;
import java.io.FilenameFilter;
import java.net.URISyntaxException;
import java.net.URL;
import java.util.ArrayDeque;
import java.util.ArrayList;
import java.util.Collection;

import org.junit.Assert;
import org.junit.Test;
import org.junit.runner.RunWith;
import org.junit.runners.Parameterized;
import org.junit.runners.Parameterized.Parameters;

import de.uni_freiburg.informatik.ultimate.logic.SMTLIBException;
import de.uni_freiburg.informatik.ultimate.smtinterpol.DefaultLogger;
import de.uni_freiburg.informatik.ultimate.smtinterpol.option.OptionMap;
import de.uni_freiburg.informatik.ultimate.smtinterpol.smtlib2.ParseEnvironment;
import de.uni_freiburg.informatik.ultimate.smtinterpol.smtlib2.SMTInterpol;

@RunWith(Parameterized.class)
public class SystemTest {

<<<<<<< HEAD
	@Test
	public void testSystem() throws URISyntaxException, FileNotFoundException {
		final String name = getClass().getPackage().getName();
		final URL url = getClass().getClassLoader().getResource(name);
		final File f = new File(url.toURI());
		File[] lst = f.getParentFile().getParentFile().listFiles(
				new FilenameFilter() {
			
					@Override
					public boolean accept(File dir, String name) {
						return name.equals("test");
					}
				});
		if (lst == null || lst.length != 1) {
			return;
		}
		final File testDir = lst[0];
		lst = testDir.listFiles();
		for (final File dir : lst) {
			if (!dir.getName().equals("epr")) {
				continue;
			}
			for (final File tst: dir.listFiles(new FilenameFilter() {
				
				@Override
				public boolean accept(File dir, String name) {
					return name.endsWith(".smt2")
							&& !name.endsWith(".msat.smt2");
				}
			})) {
				try {
					if (shouldExecute(tst)) {
						performTest(tst);
					}
				} catch (final SMTLIBException e) {
					Assert.fail("File " + tst.getAbsolutePath()
							+ " produced error:\n" + e.getMessage());
				}
			}
		}
	}
	
	private void performTest(final File f)
		throws SMTLIBException, FileNotFoundException {
=======
	private void performTest(final File f) throws SMTLIBException, FileNotFoundException {
>>>>>>> 4f4a8ec8
		System.out.println("Testing " + f.getAbsolutePath());
		final DefaultLogger logger = new DefaultLogger();
		final OptionMap options = new OptionMap(logger, true);
		final SMTInterpol solver = new SMTInterpol(options);
		final ParseEnvironment pe = new ParseEnvironment(solver, options) {

			@Override
			public void printError(final String message) {
				Assert.fail(f.getAbsolutePath() + ": " + message);
			}

			@Override
			public void printResponse(final Object response) {
				if ("unsupported".equals(response)) {
					Assert.fail(f.getAbsolutePath() + ": " + "unsupported");
				}
				super.printResponse(response);
			}

		};
		pe.parseStream(new FileReader(f), "TestStream");
	}

	private static boolean shouldExecute(final File f) {
		final String fname = f.getName();
		if (fname.startsWith("tightrhombus-lira")) {
			// remove tightrhombus-lira-xxx-yyy-
			String sizestr = fname.substring(26, 28); // NOCHECKSTYLE
			if (sizestr.length() == 2 && !Character.isDigit(sizestr.charAt(1))) {
				sizestr = sizestr.substring(0, 1);
			}
			final int size = Integer.parseInt(sizestr);
			return size < 5;// NOCHECKSTYLE
		} else if (fname.startsWith("tightrhombus")) {
			String sizestr = fname.substring(21, 23); // NOCHECKSTYLE
			if (sizestr.length() == 2 && !Character.isDigit(sizestr.charAt(1))) {
				sizestr = sizestr.substring(0, 1);
			}
			final int size = Integer.parseInt(sizestr);
			return size < 5;// NOCHECKSTYLE
		}
		return true;
	}

	@Parameters // (name = "{0}")
	public static Collection<File> testFiles() throws URISyntaxException, FileNotFoundException {
		final Collection<File> testFiles = new ArrayList<>();

		final String name = SystemTest.class.getPackage().getName();
		final URL url = SystemTest.class.getClassLoader().getResource(name);
		final File f = new File(url.toURI());
		final File[] lst = f.getParentFile().getParentFile().listFiles((FilenameFilter) (dir, name1) -> name1.equals("test"));
		assert lst != null && lst.length == 1;
		final ArrayDeque<File> todo = new ArrayDeque<>();
		todo.add(lst[0]);
		while (!todo.isEmpty()) {
			final File file = todo.removeFirst();
			if (file.isDirectory()) {
				for (final File subFile : file.listFiles()) {
					todo.add(subFile);
				}
			} else if (file.getName().endsWith(".smt2") && !file.getName().endsWith(".msat.smt2")) {
				if (shouldExecute(file)) {
					testFiles.add(file);
				}
			}
		}
		return testFiles;
	}

	public File mFile;

	public SystemTest(final File file) {
		mFile = file;
	}

	@Test
	public void testSystem() throws FileNotFoundException {
		performTest(mFile);
	}
}<|MERGE_RESOLUTION|>--- conflicted
+++ resolved
@@ -43,54 +43,7 @@
 @RunWith(Parameterized.class)
 public class SystemTest {
 
-<<<<<<< HEAD
-	@Test
-	public void testSystem() throws URISyntaxException, FileNotFoundException {
-		final String name = getClass().getPackage().getName();
-		final URL url = getClass().getClassLoader().getResource(name);
-		final File f = new File(url.toURI());
-		File[] lst = f.getParentFile().getParentFile().listFiles(
-				new FilenameFilter() {
-			
-					@Override
-					public boolean accept(File dir, String name) {
-						return name.equals("test");
-					}
-				});
-		if (lst == null || lst.length != 1) {
-			return;
-		}
-		final File testDir = lst[0];
-		lst = testDir.listFiles();
-		for (final File dir : lst) {
-			if (!dir.getName().equals("epr")) {
-				continue;
-			}
-			for (final File tst: dir.listFiles(new FilenameFilter() {
-				
-				@Override
-				public boolean accept(File dir, String name) {
-					return name.endsWith(".smt2")
-							&& !name.endsWith(".msat.smt2");
-				}
-			})) {
-				try {
-					if (shouldExecute(tst)) {
-						performTest(tst);
-					}
-				} catch (final SMTLIBException e) {
-					Assert.fail("File " + tst.getAbsolutePath()
-							+ " produced error:\n" + e.getMessage());
-				}
-			}
-		}
-	}
-	
-	private void performTest(final File f)
-		throws SMTLIBException, FileNotFoundException {
-=======
 	private void performTest(final File f) throws SMTLIBException, FileNotFoundException {
->>>>>>> 4f4a8ec8
 		System.out.println("Testing " + f.getAbsolutePath());
 		final DefaultLogger logger = new DefaultLogger();
 		final OptionMap options = new OptionMap(logger, true);
