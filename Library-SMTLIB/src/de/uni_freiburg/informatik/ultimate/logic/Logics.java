/*
 * Copyright (C) 2009-2012 University of Freiburg
 *
 * This file is part of SMTInterpol.
 *
 * SMTInterpol is free software: you can redistribute it and/or modify
 * it under the terms of the GNU Lesser General Public License as published
 * by the Free Software Foundation, either version 3 of the License, or
 * (at your option) any later version.
 *
 * SMTInterpol is distributed in the hope that it will be useful,
 * but WITHOUT ANY WARRANTY; without even the implied warranty of
 * MERCHANTABILITY or FITNESS FOR A PARTICULAR PURPOSE.  See the
 * GNU Lesser General Public License for more details.
 *
 * You should have received a copy of the GNU Lesser General Public License
 * along with SMTInterpol.  If not, see <http://www.gnu.org/licenses/>.
 */
package de.uni_freiburg.informatik.ultimate.logic;

/**
 * All logics configured in SMTLIB and some extensions supported by SMTInterpol.
 * @author Juergen Christ
 */
public enum Logics {
	CORE(0),// Pure Boolean logic
	ALL       (Features.QU + Features.NA + Features.IA + Features.RA +
			   Features.BV + Features.UF + Features.AX + Features.FP),
	HORN      (Features.QU + Features.NA + Features.IA + Features.RA +
			   Features.BV + Features.UF + Features.AX + Features.FP),
	QF_BV     (Features.BV),
	QF_FP     (Features.FP),
	QF_BVFP   (Features.BV + Features.FP),
	QF_IDL    (Features.DL + Features.IA),
	QF_RDL    (Features.DL + Features.RA),
	QF_LIA    (Features.LA + Features.IA),
	QF_LRA    (Features.LA + Features.RA),
	QF_LIRA   (Features.LA + Features.RA + Features.IA),
	QF_NIA    (Features.NA + Features.IA),
	QF_NRA    (Features.NA + Features.RA),
	QF_NIRA   (Features.NA + Features.RA + Features.IA),
	QF_UF     (Features.UF),
	QF_UFBV   (Features.UF + Features.BV),
	QF_UFIDL  (Features.UF + Features.DL + Features.IA),
	QF_UFLIA  (Features.UF + Features.LA + Features.IA),
	QF_UFLRA  (Features.UF + Features.LA + Features.RA),
	QF_UFLIRA (Features.UF + Features.LA + Features.IA + Features.RA),
	QF_UFNIA  (Features.UF + Features.NA + Features.IA),
	QF_UFNRA  (Features.UF + Features.NA + Features.RA),
	QF_AX     (Features.AX),
	QF_ABV    (Features.AX + Features.BV),
	QF_ABVFP  (Features.AX + Features.BV + Features.FP),
	QF_AUFBV  (Features.AX + Features.UF + Features.BV),
	QF_ALIA   (Features.AX + Features.LA + Features.IA),
	QF_AUFLIA (Features.AX + Features.UF + Features.LA + Features.IA),
	QF_AUFLIRA(Features.AX + Features.UF + Features.LA + Features.IA + Features.RA), //NOCHECKSTYLE

	BV        (Features.QU + Features.BV),
	FP        (Features.QU + Features.FP),
	BVFP      (Features.QU + Features.BV + Features.FP),
	LIA       (Features.QU + Features.LA + Features.IA),
	LRA       (Features.QU + Features.LA + Features.RA),
	NIA       (Features.QU + Features.NA + Features.IA),
	NRA       (Features.QU + Features.NA + Features.RA),
	UF        (Features.QU + Features.UF),
	UFBV      (Features.QU + Features.UF + Features.BV),
	UFIDL     (Features.QU + Features.UF + Features.DL + Features.IA),
	UFLIA     (Features.QU + Features.UF + Features.LA + Features.IA),
	UFLRA     (Features.QU + Features.UF + Features.LA + Features.RA),
	UFNIA     (Features.QU + Features.UF + Features.NA + Features.IA),
<<<<<<< HEAD
=======
	ABV       (Features.QU + Features.AX + Features.BV),
	ABVFP     (Features.QU + Features.AX + Features.BV + Features.FP),
>>>>>>> d36f3fd3
	AUFBV     (Features.QU + Features.AX + Features.UF + Features.BV),
	ALIA      (Features.QU + Features.AX + Features.LA + Features.IA),
	AUFLIA    (Features.QU + Features.AX + Features.UF + Features.LA + Features.IA), //NOCHECKSTYLE
	AUFLIRA   (Features.QU + Features.AX + Features.UF + Features.LA + Features.IA + Features.RA), //NOCHECKSTYLE
	AUFNIRA   (Features.QU + Features.AX + Features.UF + Features.NA + Features.IA + Features.RA), //NOCHECKSTYLE

	; //NOCHECKSTYLE

	static class Features {
		/** flag for quantified logic. */
		static final int QU = (1 << 0);
		/** flag for uninterpreted functions. */
		static final int UF = (1 << 1);
		/** flag for array theory. */
		static final int AX = (1 << 2);
		/** flag for bit vector theory. */
		static final int BV = (1 << 3);
		/** flag for difference logic. */
		static final int DL = (1 << 4);
		/** flag for linear arithmetic. */
		static final int LA = (1 << 5);
		/** flag for non-linear arithmetic. */
		static final int NA = (1 << 6);
		/** flag for integer arithmetic. */
		static final int IA = (1 << 7);
		/** flag for real arithmetic. */
		static final int RA = (1 << 8);
		/** flag for floating point arithmetic. */
		static final int FP = (1 << 9);
	}

	private final int mFeatures;

	private Logics(final int features) {
		mFeatures = features;
	}

	/**
	 * Is this logic mixed integer and real?
	 * @return <code>true</code> if and only if mixed arithmetic can be used in
	 *         this logic.
	 */
	public boolean isIRA() {
		return (mFeatures & (Features.IA + Features.RA))
				== (Features.IA + Features.RA);
	}
	/**
	 * Does this logic support uninterpreted functions and sorts?
	 * @return <code>true</code> if and only if the logic supports uninterpreted
	 *         functions and sorts.
	 */
	public boolean isUF() {
		return (mFeatures & Features.UF) != 0;
	}
	/**
	 * Does this logic support arrays?
	 * @return <code>true</code> if and only if this logic supports arrays.
	 */
	public boolean isArray() {
		return (mFeatures & Features.AX) != 0;
	}
	/**
	 * Does this logic support bit vectors?
	 * @return <code>true</code> if and only if this logic supports bit vectors.
	 */
	public boolean isBitVector() {
		return (mFeatures & Features.BV) != 0;
	}
	/**
	 * Does this logic support quantifiers?
	 * @return <code>true</code> if and only if quantified formulas can be build
	 *         in this logic.
	 */
	public boolean isQuantified() {
		return (mFeatures & Features.QU) != 0;
	}

	/**
	 * Does this logic support arithmetic operators?
	 * @return <code>true</code> if and only if this logic supports arithmetic
	 */
	public boolean isArithmetic() {
		return (mFeatures & (Features.NA + Features.LA + Features.DL)) != 0;
	}

	/**
	 * Does this logic support difference logic?
	 * @return <code>true</code> if and only if this logic support difference
	 * logic;
	 * it returns false for linear arithmetic and non-linear arithmetic logics.
	 */
	public boolean isDifferenceLogic() {
		return (mFeatures & Features.DL) != 0;
	}
	/**
	 * Does this logic support linear arithmetic?
	 * @return <code>true</code> if and only if this logic support difference
	 * logic; it returns false for nonlinear arithmetic logics.
	 */
	public boolean isLinearArithmetic() {
		return (mFeatures & Features.LA) != 0;
	}
	/**
	 * Does this logic support non-linear arithmetic?
	 * @return <code>true</code> if and only if this logic support non-linear
	 * logic.
	 */
	public boolean isNonLinearArithmetic() {
		return (mFeatures & Features.NA) != 0;
	}
	/**
	 * Does this logic have integers?
	 * @return <code>true</code> if and only if this logic has integers.
	 */
	public boolean hasIntegers() {
		return (mFeatures & Features.IA) != 0;
	}
	/**
	 * Does this logic have real numbers?
	 * @return <code>true</code> if and only if this logic has reals.
	 */
	public boolean hasReals() {
		return (mFeatures & Features.RA) != 0;
	}
	/**
	 * Does this logic support floating point arithmetic?
	 * @return <code>true</code> if and only if this logic supports floating
	 * point arithmetic.
	 */
	public boolean isFloatingPoint() {
		return (mFeatures & Features.FP) != 0;
	}
}<|MERGE_RESOLUTION|>--- conflicted
+++ resolved
@@ -68,11 +68,8 @@
 	UFLIA     (Features.QU + Features.UF + Features.LA + Features.IA),
 	UFLRA     (Features.QU + Features.UF + Features.LA + Features.RA),
 	UFNIA     (Features.QU + Features.UF + Features.NA + Features.IA),
-<<<<<<< HEAD
-=======
 	ABV       (Features.QU + Features.AX + Features.BV),
 	ABVFP     (Features.QU + Features.AX + Features.BV + Features.FP),
->>>>>>> d36f3fd3
 	AUFBV     (Features.QU + Features.AX + Features.UF + Features.BV),
 	ALIA      (Features.QU + Features.AX + Features.LA + Features.IA),
 	AUFLIA    (Features.QU + Features.AX + Features.UF + Features.LA + Features.IA), //NOCHECKSTYLE
