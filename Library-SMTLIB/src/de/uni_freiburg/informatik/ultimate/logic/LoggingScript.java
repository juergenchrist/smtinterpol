/*
 * Copyright (C) 2009-2012 University of Freiburg
 *
 * This file is part of SMTInterpol.
 *
 * SMTInterpol is free software: you can redistribute it and/or modify
 * it under the terms of the GNU Lesser General Public License as published
 * by the Free Software Foundation, either version 3 of the License, or
 * (at your option) any later version.
 *
 * SMTInterpol is distributed in the hope that it will be useful,
 * but WITHOUT ANY WARRANTY; without even the implied warranty of
 * MERCHANTABILITY or FITNESS FOR A PARTICULAR PURPOSE.  See the
 * GNU Lesser General Public License for more details.
 *
 * You should have received a copy of the GNU Lesser General Public License
 * along with SMTInterpol.  If not, see <http://www.gnu.org/licenses/>.
 */
package de.uni_freiburg.informatik.ultimate.logic;

import java.io.BufferedWriter;
import java.io.FileNotFoundException;
import java.io.FileOutputStream;
import java.io.OutputStream;
import java.io.OutputStreamWriter;
import java.io.PrintWriter;
import java.util.Map;

/**
 * A logging script variant. This is actually a wrapper around a concrete implementation of the {@link Script} interface
 * that produces an interaction file in (almost) SMTLIB 2 compliant format. We still have some extra commands like
 * "simplify", "reset", or "get-interpolants".
 *
 * @author Juergen Christ
 */
public class LoggingScript extends WrapperScript {

	/**
	 * The interaction log writer.
	 */
	private final PrintWriter mPw;

	/**
	 * The auxiliary class to print terms and sorts.
	 */
	private final PrintTerm mTermPrinter = new PrintTerm();

	/**
	 * Common subexpression elimination support if requeste by user. Will be <code>null</code> if cse should not be
	 * performed.
	 */
	private final FormulaLet mLetter;

	/**
<<<<<<< HEAD
	 * Create a new script logging the commands by the user.  Most commands
	 * are not supported, e.g., checkSat always returns unknown.  Furthermore,
	 * common subexpression elimination is not used in the output.
	 * @param file      The name of the logging file (should end in .smt2).
	 * @param autoFlush Automatically flush the output stream after every
	 *                  command.
	 * @throws FileNotFoundException If the file cannot be opened.
=======
	 * Create a new script logging the commands by the user. Most commands are not supported, e.g., checkSat always
	 * returns unknown. Furthermore, common subexpression elimination is not used in the output.
	 *
	 * @param file
	 *            The name of the logging file (should end in .smt2).
	 * @param autoFlush
	 *            Automatically flush the output stream after every command.
	 * @throws FileNotFoundException
	 *             If the file cannot be opened.
	 */
	public LoggingScript(final String file, final boolean autoFlush) throws FileNotFoundException {
		this(new NoopScript(), file, autoFlush);
	}

	/**
	 * Create a new script logging the commands by the user. Most commands are not supported, e.g., checkSat always
	 * returns unknown. This constructor can be used to set up logging using common subexpression elimination.
	 *
	 * @param file
	 *            The name of the logging file (should end in .smt2).
	 * @param autoFlush
	 *            Automatically flush the output stream after every command.
	 * @param useCSE
	 *            Use common subexpression elimination in output (introduces let terms)
	 * @throws FileNotFoundException
	 *             If the file cannot be opened.
>>>>>>> f275760e
	 */
	public LoggingScript(final String file, final boolean autoFlush, final boolean useCSE)
			throws FileNotFoundException {
		this(new NoopScript(), file, autoFlush, useCSE);
	}

	/**
	 * Create a new script logging the interaction between the user and the wrapped script into a file. This constructor
	 * sets up logging to not use common subexpression elimination.
	 *
	 * @param script
	 *            The wrapped script.
	 * @param file
	 *            The name of the logging file (should end in .smt2).
	 * @param autoFlush
	 *            Automatically flush the output stream after every command.
	 * @throws FileNotFoundException
	 *             If the file cannot be opened.
	 */
	public LoggingScript(final Script script, final String file, final boolean autoFlush) throws FileNotFoundException {
		this(script, file, autoFlush, false);
	}

	/**
	 * Create a new script logging the interaction between the user and the wrapped script into a file. This constructor
	 * can be used to set up logging using common subexpression elimination.
	 *
	 * @param script
	 *            The wrapped script.
	 * @param file
	 *            The name of the logging file (should end in .smt2).
	 * @param autoFlush
	 *            Automatically flush the output stream after every command.
	 * @param useCSE
	 *            Use common subexpression elimination in output (introduces let terms)
	 * @throws FileNotFoundException
	 *             If the file cannot be opened.
	 */
	public LoggingScript(final Script script, final String file, final boolean autoFlush, final boolean useCSE)
			throws FileNotFoundException {
		super(script);
		OutputStream out;
		if (file.equals("<stdout>")) {
			out = System.out;
		} else if (file.equals("<stderr>")) {
			out = System.err;
		} else {
			out = new FileOutputStream(file);
		}
		mPw = new PrintWriter(new BufferedWriter(new OutputStreamWriter(out)), autoFlush);
		mLetter = useCSE ? new FormulaLet() : null;
	}

	private final Term formatTerm(final Term input) {
		return mLetter == null ? input : new FormulaLet().let(input);
	}

	@Override
	public void setLogic(final String logic) throws UnsupportedOperationException, SMTLIBException {
		mPw.println("(set-logic " + logic + ")");
		super.setLogic(logic);
	}

	@Override
	public void setLogic(final Logics logic) throws UnsupportedOperationException, SMTLIBException {
		mPw.println("(set-logic " + logic.name() + ")");
		super.setLogic(logic);
	}

	@Override
	public void setOption(final String opt, final Object value) throws UnsupportedOperationException, SMTLIBException {
		mPw.print("(set-option ");
		mPw.print(opt);
		mPw.print(' ');
		mPw.print(PrintTerm.quoteObjectIfString(value));
		mPw.println(")");
		super.setOption(opt, value);
	}

	@Override
	public void setInfo(final String info, final Object value) {
		mPw.print("(set-info ");
		mPw.print(info);
		mPw.print(' ');
		mPw.print(PrintTerm.quoteObjectIfString(value));
		mPw.println(")");
		super.setInfo(info, value);
	}

	@Override
	public void declareSort(final String sort, final int arity) throws SMTLIBException {
		mPw.print("(declare-sort ");
		mPw.print(PrintTerm.quoteIdentifier(sort));
		mPw.print(' ');
		mPw.print(arity);
		mPw.println(")");
		super.declareSort(sort, arity);
	}

	@Override
	public void defineSort(final String sort, final Sort[] sortParams, final Sort definition) throws SMTLIBException {
		mPw.print("(define-sort ");
		mPw.print(PrintTerm.quoteIdentifier(sort));
		mPw.print(" (");
		String sep = "";
		for (final Sort p : sortParams) {
			mPw.print(sep);
			mTermPrinter.append(mPw, p);
			sep = " ";
		}
		mPw.print(") ");
		mTermPrinter.append(mPw, definition);
		mPw.println(")");
		super.defineSort(sort, sortParams, definition);
	}

	@Override
	public void declareFun(final String fun, final Sort[] paramSorts, final Sort resultSort) throws SMTLIBException {
		mPw.print("(declare-fun ");
		mPw.print(PrintTerm.quoteIdentifier(fun));
		mPw.print(" (");
		String sep = "";
		for (final Sort p : paramSorts) {
			mPw.print(sep);
			mTermPrinter.append(mPw, p);
			sep = " ";
		}
		mPw.print(") ");
		mTermPrinter.append(mPw, resultSort);
		mPw.println(")");
		super.declareFun(fun, paramSorts, resultSort);
	}

	@Override
	public void defineFun(final String fun, final TermVariable[] params, final Sort resultSort, final Term definition)
			throws SMTLIBException {
		mPw.print("(define-fun ");
		mPw.print(PrintTerm.quoteIdentifier(fun));
		mPw.print(" (");
		String sep = "(";
		for (final TermVariable t : params) {
			mPw.print(sep);
			mPw.print(t);
			mPw.print(' ');
			mTermPrinter.append(mPw, t.getSort());
			mPw.print(')');
			sep = " (";
		}
		mPw.print(") ");
		mTermPrinter.append(mPw, resultSort);
		mPw.print(' ');
		mTermPrinter.append(mPw, formatTerm(definition));
		mPw.println(")");
		super.defineFun(fun, params, resultSort, definition);
	}

	@Override
	public void push(final int levels) throws SMTLIBException {
		mPw.println("(push " + levels + ")");
		super.push(levels);
	}

	@Override
	public void pop(final int levels) throws SMTLIBException {
		mPw.println("(pop " + levels + ")");
		super.pop(levels);
	}

	@Override
	public LBool assertTerm(final Term term) throws SMTLIBException {
		mPw.print("(assert ");
		mTermPrinter.append(mPw, formatTerm(term));
		mPw.println(")");
		return super.assertTerm(term);
	}

	@Override
	public LBool checkSat() throws SMTLIBException {
		mPw.println("(check-sat)");
		return super.checkSat();
	}

	@Override
	public LBool checkSatAssuming(final Term... assumptions) throws SMTLIBException {
		mPw.print("(check-sat-assuming (");
		String sep = "";
		for (final Term t : assumptions) {
			mPw.print(sep);
			mTermPrinter.append(mPw, formatTerm(t));
			sep = " ";
		}
		mPw.println("))");
		return super.checkSatAssuming(assumptions);
	}

	@Override
	public Term[] getAssertions() throws SMTLIBException {
		mPw.println("(get-assertions)");
		return super.getAssertions();
	}

	@Override
	public Term getProof() throws SMTLIBException, UnsupportedOperationException {
		mPw.println("(get-proof)");
		return super.getProof();
	}

	@Override
	public Term[] getUnsatCore() throws SMTLIBException, UnsupportedOperationException {
		mPw.println("(get-unsat-core)");
		return super.getUnsatCore();
	}

	@Override
	public Map<Term, Term> getValue(final Term[] terms) throws SMTLIBException, UnsupportedOperationException {
		mPw.print("(get-value (");
		String sep = "";
		for (final Term t : terms) {
			mPw.print(sep);
			mTermPrinter.append(mPw, formatTerm(t));
			sep = " ";
		}
		mPw.println("))");
		return super.getValue(terms);
	}

	@Override
	public Assignments getAssignment() throws SMTLIBException, UnsupportedOperationException {
		mPw.println("(get-assignment)");
		return super.getAssignment();
	}

	@Override
	public Object getOption(final String opt) throws UnsupportedOperationException {
		mPw.println("(get-option " + opt + ")");
		return super.getOption(opt);
	}

	@Override
	public Object getInfo(final String info) throws UnsupportedOperationException {
		mPw.println("(get-info " + info + ")");
		return super.getInfo(info);
	}

	@Override
	public Term simplify(final Term term) throws SMTLIBException {
		mPw.print("(simplify ");
		mTermPrinter.append(mPw, term);
		mPw.println(")");
		return super.simplify(term);
	}

	@Override
	public void reset() {
		mPw.println("(reset)");
		super.reset();
	}

	@Override
	public Term[] getInterpolants(final Term[] partition) throws SMTLIBException, UnsupportedOperationException {
		mPw.print("(get-interpolants");
		for (final Term t : partition) {
			mPw.print(' ');
			mTermPrinter.append(mPw, t);
		}
		mPw.println(')');
		return super.getInterpolants(partition);
	}

	// [a,b,c], [0,1,0] -> a (b) c
	// c
	// a b
	@Override
	public Term[] getInterpolants(final Term[] partition, final int[] startOfSubtree)
			throws SMTLIBException, UnsupportedOperationException {
		mPw.print("(get-interpolants ");
		mTermPrinter.append(mPw, partition[0]);
		for (int i = 1; i < partition.length; ++i) {
			int prevStart = startOfSubtree[i - 1];
			while (startOfSubtree[i] < prevStart) {
				mPw.print(')');
				prevStart = startOfSubtree[prevStart - 1];
			}
			mPw.print(' ');
			if (startOfSubtree[i] == i) {
				mPw.print('(');
			}
			mTermPrinter.append(mPw, partition[i]);
		}
		mPw.println(')');
		return super.getInterpolants(partition, startOfSubtree);
	}

	@Override
	public void exit() {
		mPw.println("(exit)");
		mPw.flush();
		mPw.close();
		super.exit();
	}

	@Override
	public Model getModel() throws SMTLIBException, UnsupportedOperationException {
		mPw.println("(get-model)");
		return super.getModel();
	}

	@Override
	public Iterable<Term[]> checkAllsat(final Term[] predicates) throws SMTLIBException, UnsupportedOperationException {
		final PrintTerm pt = new PrintTerm();
		mPw.print("(check-allsat (");
		String spacer = "";
		for (final Term p : predicates) {
			mPw.print(spacer);
			pt.append(mPw, p);
			spacer = " ";
		}
		mPw.println("))");
		return super.checkAllsat(predicates);
	}

	@Override
	public Term[] findImpliedEquality(final Term[] x, final Term[] y) {
		final PrintTerm pt = new PrintTerm();
		mPw.print("(find-implied-equality (");
		String spacer = "";
		for (final Term p : x) {
			mPw.print(spacer);
			pt.append(mPw, p);
			spacer = " ";
		}
		mPw.print(") (");
		spacer = "";
		for (final Term p : x) {
			mPw.print(spacer);
			pt.append(mPw, p);
			spacer = " ";
		}
		mPw.println("))");
		return super.findImpliedEquality(x, y);
	}

	@Override
	public QuotedObject echo(final QuotedObject msg) {
		mPw.print("(echo ");
		mPw.print(msg);
		mPw.println(')');
		return super.echo(msg);
	}

	/**
	 * Write a comment to the generated SMTLIB dump file. Note that this function is only available in the LoggingScript
	 * and not in the interface {@link Script} since it only makes sense for logging and not for solving.
	 *
	 * @param comment
	 *            The comment to write to the dump file.
	 */
	public void comment(final String comment) {
		mPw.print("; ");
		mPw.println(comment);
	}

	@Override
	public void resetAssertions() {
		mPw.println("(reset-assertions)");
		super.resetAssertions();
	}

	@Override
	public Term[] getUnsatAssumptions() throws SMTLIBException, UnsupportedOperationException {
		mPw.println("(get-unsat-assumptions)");
		return super.getUnsatAssumptions();
	}
}<|MERGE_RESOLUTION|>--- conflicted
+++ resolved
@@ -52,15 +52,6 @@
 	private final FormulaLet mLetter;
 
 	/**
-<<<<<<< HEAD
-	 * Create a new script logging the commands by the user.  Most commands
-	 * are not supported, e.g., checkSat always returns unknown.  Furthermore,
-	 * common subexpression elimination is not used in the output.
-	 * @param file      The name of the logging file (should end in .smt2).
-	 * @param autoFlush Automatically flush the output stream after every
-	 *                  command.
-	 * @throws FileNotFoundException If the file cannot be opened.
-=======
 	 * Create a new script logging the commands by the user. Most commands are not supported, e.g., checkSat always
 	 * returns unknown. Furthermore, common subexpression elimination is not used in the output.
 	 *
@@ -87,7 +78,6 @@
 	 *            Use common subexpression elimination in output (introduces let terms)
 	 * @throws FileNotFoundException
 	 *             If the file cannot be opened.
->>>>>>> f275760e
 	 */
 	public LoggingScript(final String file, final boolean autoFlush, final boolean useCSE)
 			throws FileNotFoundException {
