/*
 * Copyright (C) 2009-2012 University of Freiburg
 *
 * This file is part of SMTInterpol.
 *
 * SMTInterpol is free software: you can redistribute it and/or modify
 * it under the terms of the GNU Lesser General Public License as published
 * by the Free Software Foundation, either version 3 of the License, or
 * (at your option) any later version.
 *
 * SMTInterpol is distributed in the hope that it will be useful,
 * but WITHOUT ANY WARRANTY; without even the implied warranty of
 * MERCHANTABILITY or FITNESS FOR A PARTICULAR PURPOSE.  See the
 * GNU Lesser General Public License for more details.
 *
 * You should have received a copy of the GNU Lesser General Public License
 * along with SMTInterpol.  If not, see <http://www.gnu.org/licenses/>.
 */
package de.uni_freiburg.informatik.ultimate.smtinterpol.smtlib2;

import java.io.FileWriter;
import java.io.IOException;
import java.math.BigDecimal;
import java.math.BigInteger;
import java.util.Collections;
import java.util.HashSet;
import java.util.Iterator;
import java.util.Map;
import java.util.Set;

import de.uni_freiburg.informatik.ultimate.logic.AnnotatedTerm;
import de.uni_freiburg.informatik.ultimate.logic.Annotation;
import de.uni_freiburg.informatik.ultimate.logic.ApplicationTerm;
import de.uni_freiburg.informatik.ultimate.logic.Assignments;
import de.uni_freiburg.informatik.ultimate.logic.CheckClosedTerm;
import de.uni_freiburg.informatik.ultimate.logic.ConstantTerm;
import de.uni_freiburg.informatik.ultimate.logic.FormulaUnLet;
import de.uni_freiburg.informatik.ultimate.logic.FunctionSymbol;
import de.uni_freiburg.informatik.ultimate.logic.FunctionSymbolFactory;
import de.uni_freiburg.informatik.ultimate.logic.Logics;
import de.uni_freiburg.informatik.ultimate.logic.Model;
import de.uni_freiburg.informatik.ultimate.logic.NoopScript;
import de.uni_freiburg.informatik.ultimate.logic.PrintTerm;
import de.uni_freiburg.informatik.ultimate.logic.QuotedObject;
import de.uni_freiburg.informatik.ultimate.logic.Rational;
import de.uni_freiburg.informatik.ultimate.logic.ReasonUnknown;
import de.uni_freiburg.informatik.ultimate.logic.SMTLIBConstants;
import de.uni_freiburg.informatik.ultimate.logic.SMTLIBException;
import de.uni_freiburg.informatik.ultimate.logic.Sort;
import de.uni_freiburg.informatik.ultimate.logic.Term;
import de.uni_freiburg.informatik.ultimate.logic.Theory;
import de.uni_freiburg.informatik.ultimate.logic.simplification.SimplifyDDA;
import de.uni_freiburg.informatik.ultimate.smtinterpol.Config;
import de.uni_freiburg.informatik.ultimate.smtinterpol.DefaultLogger;
import de.uni_freiburg.informatik.ultimate.smtinterpol.LogProxy;
import de.uni_freiburg.informatik.ultimate.smtinterpol.Version;
import de.uni_freiburg.informatik.ultimate.smtinterpol.convert.Clausifier;
import de.uni_freiburg.informatik.ultimate.smtinterpol.dpll.Clause;
import de.uni_freiburg.informatik.ultimate.smtinterpol.dpll.DPLLEngine;
import de.uni_freiburg.informatik.ultimate.smtinterpol.dpll.Literal;
import de.uni_freiburg.informatik.ultimate.smtinterpol.interpolate.Interpolator;
import de.uni_freiburg.informatik.ultimate.smtinterpol.option.OptionMap;
import de.uni_freiburg.informatik.ultimate.smtinterpol.option.OptionMap.CopyMode;
import de.uni_freiburg.informatik.ultimate.smtinterpol.option.SMTInterpolOptions;
import de.uni_freiburg.informatik.ultimate.smtinterpol.option.SolverOptions;
import de.uni_freiburg.informatik.ultimate.smtinterpol.proof.ProofChecker;
import de.uni_freiburg.informatik.ultimate.smtinterpol.proof.ProofConstants;
import de.uni_freiburg.informatik.ultimate.smtinterpol.proof.ProofTermGenerator;
import de.uni_freiburg.informatik.ultimate.smtinterpol.proof.PropProofChecker;
import de.uni_freiburg.informatik.ultimate.smtinterpol.proof.SourceAnnotation;
import de.uni_freiburg.informatik.ultimate.smtinterpol.proof.UnsatCoreCollector;
import de.uni_freiburg.informatik.ultimate.smtinterpol.smtlib2.ErrorCallback.ErrorReason;
import de.uni_freiburg.informatik.ultimate.util.datastructures.ScopedArrayList;

/**
 * Implementation of the {@link de.uni_freiburg.informatik.ultimate.logic.Script} interface to interact with
 * SMTInterpol.
 *
 * Users should however stick to the {@link de.uni_freiburg.informatik.ultimate.logic.Script} interface which provides
 * most of the methods provided in this class.
 *
 * @author Juergen Christ
 */
public class SMTInterpol extends NoopScript {

	private static class TimeoutHandler implements TerminationRequest {
		TerminationRequest mStackedCancellation;
		long mTimeout;

		public TimeoutHandler(final TerminationRequest stacked) {
			mStackedCancellation = stacked;
			clearTimeout();
		}

		public void clearTimeout() {
			mTimeout = Long.MAX_VALUE;
		}

		public void setTimeout(final long millis) {
			mTimeout = System.currentTimeMillis() + millis;
		}

		@Override
		public boolean isTerminationRequested() {
			if (mStackedCancellation != null && mStackedCancellation.isTerminationRequested()) {
				return true;
			}
			return System.currentTimeMillis() >= mTimeout;
		}
	}

	public static enum CheckType {
		FULL {
			@Override
			boolean check(final DPLLEngine engine) {
				engine.provideCompleteness(DPLLEngine.COMPLETE);
				return engine.solve();
			}
		},
		PROPAGATION {
			@Override
			boolean check(final DPLLEngine engine) {
				engine.provideCompleteness(DPLLEngine.INCOMPLETE_CHECK);
				return engine.propagate();
			}
		},
		QUICK {
			@Override
			boolean check(final DPLLEngine engine) {
				engine.provideCompleteness(DPLLEngine.INCOMPLETE_CHECK);
				return engine.quickCheck();
			}
		};
		abstract boolean check(DPLLEngine engine);
	}

	private static class SMTInterpolSetup extends Theory.SolverSetup {
		private final int mProofMode;

		public SMTInterpolSetup(final int proofMode) {
			mProofMode = proofMode;
		}

		@Override
		public void setLogic(final Theory theory, final Logics logic) {
			final Sort[] polySort = theory.createSortVariables("A");
			final int leftassoc = FunctionSymbol.LEFTASSOC;
			final Sort bool = theory.getSort("Bool");
			final Sort[] bool1 = { bool };
			if (mProofMode > 0) {
				// Partial proofs.
				// Declare all symbols needed for proof production
				declareInternalSort(theory, ProofConstants.SORT_PROOF, 0, 0);
				final Sort proof = theory.getSort(ProofConstants.SORT_PROOF);
				final Sort[] proof2 = new Sort[] { proof, proof };
				declareInternalFunction(theory, ProofConstants.FN_RES, proof2, proof, leftassoc);
				declareInternalFunction(theory, ProofConstants.FN_LEMMA, bool1, proof, 0);
				declareInternalFunction(theory, ProofConstants.FN_CLAUSE, new Sort[] { proof, bool }, proof, 0);
				declareInternalFunction(theory, ProofConstants.FN_ASSUMPTION, bool1, proof, 0);
				declareInternalFunction(theory, ProofConstants.FN_ASSERTED, bool1, proof, 0);
				if (mProofMode > 1) {
					// Full proofs.
					declareInternalPolymorphicFunction(theory, ProofConstants.FN_REFL, polySort, polySort, proof, 0);
					declareInternalFunction(theory, ProofConstants.FN_TRANS, proof2, proof, leftassoc);
					declareInternalFunction(theory, ProofConstants.FN_CONG, proof2, proof, leftassoc);
					declareInternalFunction(theory, ProofConstants.FN_EXISTS, new Sort[] { proof }, proof, 0);
					declareInternalFunction(theory, ProofConstants.FN_SPLIT, new Sort[] { proof, bool }, proof, 0);
					declareInternalFunction(theory, ProofConstants.FN_EQ, proof2, proof, 0);
					declareInternalFunction(theory, ProofConstants.FN_REWRITE, bool1, proof, 0);
					declareInternalFunction(theory, ProofConstants.FN_TAUTOLOGY, bool1, proof, 0);
				}
			}
			// the EQ function for CC interpolation
			declareInternalPolymorphicFunction(theory, Interpolator.EQ, polySort,
					new Sort[] { polySort[0], polySort[0] }, bool, FunctionSymbol.UNINTERPRETEDINTERNAL);
			defineFunction(theory, new FunctionSymbolFactory("@undefined") {

				@Override
				public int getFlags(final String[] indices, final Sort[] paramSorts, final Sort resultSort) {
					return FunctionSymbol.INTERNAL | FunctionSymbol.RETURNOVERLOAD;
				}

				@Override
				public Sort getResultSort(final String[] indices, final Sort[] paramSorts, final Sort resultSort) {
					if (indices != null || paramSorts.length != 0) {
						return null;
					}
					return resultSort;
				}
			});
			if (logic.isArray()) {
				declareArraySymbols(theory);
			}
		}

		private static final void declareArraySymbols(final Theory theory) {
			// Currently only diff
			final Sort[] vars = theory.createSortVariables("Index", "Elem");
			final Sort array = theory.getSort("Array", vars);
			declareInternalPolymorphicFunction(theory, "@diff", vars, new Sort[] { array, array }, vars[0],
					FunctionSymbol.UNINTERPRETEDINTERNAL);
		}
	}

	private final OptionMap mOptions;
	private final SolverOptions mSolverOptions;
	private BigDecimal mSMTLIBVersion = new BigDecimal("2.0");
	/** The SMTLIB version where string format changed */
	private static final BigDecimal TWO_POINT_FIVE = new BigDecimal("2.5");

	private DPLLEngine mEngine;
	private Clausifier mClausifier;
	private ScopedArrayList<Term> mAssertions;
	private final TimeoutHandler mCancel;

	private final LogProxy mLogger;

	de.uni_freiburg.informatik.ultimate.smtinterpol.model.Model mModel = null;

	private final static Object NAME = new QuotedObject("SMTInterpol", true);
	private final static Object AUTHORS =
			new QuotedObject("Juergen Christ, Jochen Hoenicke, Alexander Nutz, and Tanja Schindler", true);
	private final static Object INTERPOLATION_METHOD = new QuotedObject("tree", true);
	// I assume an initial check s.t. first (get-info :status) returns sat
	private LBool mStatus = LBool.SAT;

	// The status set in the benchmark
	private LBool mStatusInfo = LBool.UNKNOWN;
	private ReasonUnknown mReasonUnknown = null;

	// The assertion stack was modified after the last check-sat, i.e., the
	// m_status field is not valid and we have to deactivate
	// get-{value,model,interpolants,proof}.
	private boolean mAssertionStackModified = true;

	private long mNextQuickCheck = 1;
	private long mNumAsserts = 0;

	/**
	 * Delta debugger friendly version. Exits with following codes: model-check-mode fails: 1 interpolant-check-mode
	 * fails: 2 exception during check-sat: 3 command that needed sat after last check got unsat: 4 command that needed
	 * unsat after last check got sat: 5
	 */
	private ErrorCallback mErrorCallback = null;

	/**
	 * Default constructor using a default logger and no user termination request. If this constructor is used,
	 * SMTInterpol assumes ownership of the logger.
	 */
	public SMTInterpol() {
		this(new DefaultLogger(), null);
	}

	/**
	 * Construct SMTInterpol with a user-owned logger but without user termination request.
	 *
	 * @param logger
	 *            The logger owned by the caller.
	 */
	public SMTInterpol(final LogProxy logger) {
		this(logger, null);
	}

	/**
	 * Construct SMTInterpol with a logger but without user termination request. The logger is assumed to be configured
	 * by the user.
	 *
	 * @param logger
	 *            The logger owned by the caller.
	 * @param ignored
	 *            This parameter is ignored!
	 * @deprecated Use a constructor version without the boolean parameter!
	 */
	@Deprecated
	public SMTInterpol(final LogProxy logger, final boolean ignored) {
		this(logger, null);
	}

	/**
	 * Default constructor using a default logger and a given user termination request.
	 *
	 * @param cancel
	 *            User termination request to poll during checks.
	 */
	public SMTInterpol(final TerminationRequest cancel) {
		this(new DefaultLogger(), cancel);
	}

	/**
	 * Construct SMTInterpol with a logger and a user termination request. This is the main constructor of SMTInterpol.
	 *
	 * @param logger
	 *            The logger owned by the caller.
	 * @param cancel
	 *            User termination request to poll during checks.
	 */
	public SMTInterpol(final LogProxy logger, final TerminationRequest cancel) {
		this(cancel, new OptionMap(logger));
	}

	/**
	 * Construct SMTInterpol with an option map. SMTInterpol will use the logger used to initialize the option map.
	 *
	 * @param options
	 *            The option map used to handle all options.
	 */
	public SMTInterpol(final OptionMap options) {
		this(null, options);
	}

	/**
	 * Construct SMTInterpol with a user termination request and a user created option map. This constructor is mainly
	 * used by the front ends to set an option map including front end options.
	 *
	 * @param cancel
	 *            User termination request to poll during checks.
	 * @param options
	 *            Option map to handle options.
	 */
	public SMTInterpol(final TerminationRequest cancel, final OptionMap options) {
		mLogger = options.getLogProxy();
		mOptions = options;
		mSolverOptions = options.getSolverOptions();
		mCancel = new TimeoutHandler(cancel);
		reset();
	}

	/**
	 * Construct SMTInterpol with a user-owned logger but without user termination request. Note that the logger is
	 * assumed to be correctly set up.
	 *
	 * @param logger
	 *            The logger owned by the caller.
	 * @param ignored
	 *            This option is ignored!
	 * @param cancel
	 *            User termination request to poll during checks.
	 * @deprecated Use a constructor version without the boolean parameter.
	 */
	@Deprecated
	public SMTInterpol(final LogProxy logger, final boolean ignored, final TerminationRequest cancel) {
		this(logger, cancel);
	}

	/**
	 * Copy the current context and modify some pre-theory options. The copy shares the push/pop stack on the symbols
	 * but not on the assertions. Users should be careful not to mess up the push/pop stack, i.e., not to push on one
	 * context and pop on another one.
	 *
	 * Note that this cloning does not clone the assertion stack and should not be used in multi-threaded contexts since
	 * users cannot guarantee correct push/pop-stack treatment.
	 *
	 * @param other
	 *            The context to clone.
	 * @param options
	 *            The options to set before setting the logic.
	 * @param mode
	 *            What to do when copying existing options.
	 */
	public SMTInterpol(final SMTInterpol other, final Map<String, Object> options, final OptionMap.CopyMode mode) {
		super(other.getTheory());
		mLogger = other.mLogger;
		mOptions = other.mOptions.copy(mode);
		mSolverOptions = mOptions.getSolverOptions();
		if (options != null) {
			for (final Map.Entry<String, Object> me : options.entrySet()) {
				setOption(me.getKey(), me.getValue());
			}
		}
		mCancel = other.mCancel;
		setupClausifier(getTheory().getLogic());
	}

	/**
	 * Set an error callback that will be notified about internal problems in the
	 * solving process: failed model checks, proof checks, interrnal errors, etc.
	 *
	 * @param callback The error callback.
	 */
	public void setErrorCallback(final ErrorCallback callback) {
		mErrorCallback = callback;
	}

	// Called in ctor => make it final
	/**
	 * Unset the logic and clear the assertion stack. This does not reset online modifiable options.
	 */
	@Override
	public final void reset() {
		super.reset();
		mEngine = null;
		mModel = null;
		mAssertionStackModified = true;
		if (mAssertions != null) {
			mAssertions.clear();
		}
		mOptions.reset();
		mNextQuickCheck = 1;
		mNumAsserts = 0;
	}

	@Override
	public final void resetAssertions() {
		super.resetAssertions();
		mAssertionStackModified = true;
		if (mAssertions != null) {
			mAssertions.clear();
		}
		setupClausifier(getTheory().getLogic());
	}

	@Override
	public void push(int n) throws SMTLIBException {
		super.push(n);
		modifyAssertionStack();
		while (n-- > 0) {
			if (mAssertions != null) {
				mAssertions.beginScope();
			}
			mClausifier.push();
		}
	}

	@Override
	public void pop(final int n) throws SMTLIBException {
		try {
			super.pop(n);
		} catch (final SMTLIBException eBug) {
			if (mErrorCallback != null) {
				mErrorCallback.notifyError(ErrorReason.ERROR_ON_POP);
			}
			throw eBug;
		}
		modifyAssertionStack();
		int i = n;
		while (i-- > 0) {
			if (mAssertions != null) {
				mAssertions.endScope();
			}
		}
		mClausifier.pop(n);
	}

	@Override
	public LBool checkSat() throws SMTLIBException {
		return checkSatAssuming();
	}

	@Override
	public LBool checkSatAssuming(final Term... assumptions) throws SMTLIBException {
		if (mEngine == null) {
			throw new SMTLIBException("No logic set!");
		}
		mModel = null;
		mAssertionStackModified = false;
		mEngine.clearAssumptions();
		if (assumptions != null && assumptions.length != 0) {
			if (Config.STRONG_USAGE_CHECKS) {
				// Check that every literal is a Boolean constant or its negation
				for (final Term ass : assumptions) {
					if (!(ass instanceof ApplicationTerm)) {
						throw new SMTLIBException("Assumption is not a boolean constant");
					}
					final ApplicationTerm at = (ApplicationTerm) ass;
					if (at.getSort() != getTheory().getBooleanSort()) {
						throw new SMTLIBException("Assumption is not a boolean constant");
					}
					if (at.getParameters().length > 1
							|| (at.getParameters().length == 1 && !at.getFunction().getName().equals("not"))) {
						throw new SMTLIBException("Assumption is not a boolean constant");
					}
				}
			}
			// Since checkSatAssuming does not first do bcp and we might have
			// popped, we manually trigger bcp
			if (!mEngine.quickCheck()) {
				return LBool.UNSAT;
			}
			final Literal[] assumptionlits = new Literal[assumptions.length];
			for (int i = 0; i < assumptions.length; ++i) {
				assumptionlits[i] = mClausifier.getCreateLiteral(assumptions[i], new SourceAnnotation("", null));
			}
			mEngine.assume(assumptionlits);
		}
		final long timeout = mSolverOptions.getTimeout();
		if (timeout > 0) {
			mCancel.setTimeout(timeout);
		}

		LBool result = LBool.UNKNOWN;
		mReasonUnknown = ReasonUnknown.INCOMPLETE;
		mEngine.setRandomSeed(mSolverOptions.getRandomSeed());
		try {
			result = mSolverOptions.getCheckType().check(mEngine) ? LBool.SAT : LBool.UNSAT;
		} catch (final RuntimeException eUnknown) {
			if (mErrorCallback != null) {
				mErrorCallback.notifyError(ErrorReason.EXCEPTION_ON_CHECKSAT);
			}
			throw eUnknown;
		}
		if (result == LBool.SAT) {
			if (mEngine.hasModel()) {
				if (mSolverOptions.isModelCheckModeActive()) {
					try {
						mModel = new de.uni_freiburg.informatik.ultimate.smtinterpol.model.Model(mClausifier,
								getTheory(),
							mSolverOptions.isModelsPartial());
						if (!mModel.checkTypeValues(mLogger)) {
							if (mErrorCallback != null) {
								mErrorCallback.notifyError(ErrorReason.INVALID_MODEL);
							}
						}
						for (final Term asserted : mAssertions) {
							final Term checkedResult = mModel.evaluate(asserted);
							if (checkedResult != getTheory().mTrue) {
								mLogger.fatal("Model does not satisfy " + asserted.toStringDirect());
								if (mErrorCallback != null) {
									mErrorCallback.notifyError(ErrorReason.INVALID_MODEL);
								}
							}
						}
					} catch (final UnsupportedOperationException ex) {
						mLogger.warn("Model check mode not working: %s", ex.getMessage());
					}
				}
			} else {
				result = LBool.UNKNOWN;
				switch (mEngine.getCompleteness()) {
				case DPLLEngine.COMPLETE:
					if (mSolverOptions.getCheckType() == CheckType.FULL) {
						throw new InternalError("Complete but no model?");
					}
					mReasonUnknown = ReasonUnknown.INCOMPLETE;
					break;
				case DPLLEngine.INCOMPLETE_MEMOUT:
					mReasonUnknown = ReasonUnknown.MEMOUT;
					break;
				case DPLLEngine.INCOMPLETE_TIMEOUT:
					mReasonUnknown = ReasonUnknown.TIMEOUT;
					break;
				case DPLLEngine.INCOMPLETE_QUANTIFIER:
				case DPLLEngine.INCOMPLETE_THEORY:
					mReasonUnknown = ReasonUnknown.INCOMPLETE;
					break;
				case DPLLEngine.INCOMPLETE_UNKNOWN:
					mReasonUnknown = ReasonUnknown.CRASHED;
					break;
				case DPLLEngine.INCOMPLETE_CHECK:
					mReasonUnknown = ReasonUnknown.INCOMPLETE;
					break;
				case DPLLEngine.INCOMPLETE_CANCELLED:
					mReasonUnknown = ReasonUnknown.CANCELLED;
					break;
				default:
					throw new InternalError("Unknown incompleteness reason");
				}
				mLogger.debug("Got %s as reason to return unknown", mEngine.getCompletenessReason());
			}
		} else {
			if (mSolverOptions.isProofCheckModeActive()) {
				final ProofChecker proofchecker = new ProofChecker(this, getLogger());
				if (!proofchecker.check(getProof())) {
					if (mErrorCallback != null) {
						mErrorCallback.notifyError(ErrorReason.INVALID_PROOF);
					}
					mLogger.fatal("Proof-checker did not verify");
					throw new SMTLIBException("Proof-check failed");
				}
			}
		}
		mStatus = result;
		if (Config.CHECK_STATUS_SET && isStatusSet() && mReasonUnknown != ReasonUnknown.MEMOUT
				&& !mStatus.equals(mStatusInfo)) {
			mLogger.warn("Status differs: User said %s but we got %s", mStatusInfo, mStatus);
			if (mErrorCallback != null) {
				mErrorCallback.notifyError(ErrorReason.CHECKSAT_STATUS_DIFFERS);
			}
		}
		mStatusInfo = LBool.UNKNOWN;
		mCancel.clearTimeout();
		return result;
	}

	private final boolean isStatusSet() {
		return mStatusInfo != LBool.UNKNOWN;
	}

	@Override
	public void setLogic(final String logic) throws UnsupportedOperationException, SMTLIBException {
		try {
			setLogic(Logics.valueOf(logic));
		} catch (final IllegalArgumentException ex) {
			/* Logic is not in enumeration */
			throw new UnsupportedOperationException("Logic " + logic + " not supported");
		}
	}

	@Override
	public void setLogic(final Logics logic) throws UnsupportedOperationException, SMTLIBException {
		mSolverSetup = new SMTInterpolSetup(getProofMode());
		super.setLogic(logic);
		setupClausifier(logic);
	}

	/**
	 * Setup the clausifier and the engine according to the logic, the current proof production mode, and some other
	 * options.
	 *
	 * @param logic
	 *            the SMT-LIB logic to use.
	 * @throws UnsupportedOperationException
	 *             if the logic is not supported by SMTInterpol.
	 */
	private void setupClausifier(final Logics logic) {
		try {
			final int proofMode = getProofMode();
			mEngine = new DPLLEngine(mLogger, mCancel);
			mClausifier = new Clausifier(getTheory(), mEngine, proofMode);
			// This has to be before set-logic since we need to capture
			// initialization of CClosure.
			mEngine.setProofGeneration(proofMode > 0);
			mClausifier.setQuantifierOptions(getBooleanOption(SMTInterpolOptions.EPR),
					getBooleanOption(SMTInterpolOptions.E_MATCHING), getBooleanOption(SMTInterpolOptions.UNKNOWN_TERM_DAWGS),
					getBooleanOption(SMTInterpolOptions.PROPAGATE_UNKNOWN_TERMS),
					getBooleanOption(SMTInterpolOptions.PROPAGATE_UNKNOWN_AUX));
			mClausifier.setLogic(logic);
			final boolean produceAssignments = getBooleanOption(SMTLIBConstants.PRODUCE_ASSIGNMENTS);
			mClausifier.setAssignmentProduction(produceAssignments);
			mEngine.setProduceAssignments(produceAssignments);
			mEngine.setRandomSeed(mSolverOptions.getRandomSeed());
<<<<<<< HEAD
			if (produceAssignments || mSolverOptions.isInterpolantCheckModeActive() || mSolverOptions.isProofCheckModeActive()
					|| mSolverOptions.isModelCheckModeActive() || getBooleanOption(SMTInterpolOptions.UNSAT_CORE_CHECK_MODE)
					|| getBooleanOption(SMTInterpolOptions.UNSAT_ASSUMPTIONS_CHECK_MODE)
					|| (Boolean) mOptions.get(":interactive-mode") == true) {
=======
			if (getBooleanOption(SMTLIBConstants.PRODUCE_ASSERTIONS)
					|| mSolverOptions.isInterpolantCheckModeActive() || mSolverOptions.isProofCheckModeActive()
					|| mSolverOptions.isModelCheckModeActive()
					|| getBooleanOption(SMTInterpolOptions.UNSAT_CORE_CHECK_MODE)
					|| getBooleanOption(SMTInterpolOptions.UNSAT_ASSUMPTIONS_CHECK_MODE)) {
>>>>>>> cd896d8d
				mAssertions = new ScopedArrayList<>();
			}
			mOptions.setOnline();
			getTheory().setGlobalSymbols(getBooleanOption(SMTLIBConstants.GLOBAL_DECLARATIONS));
		} catch (final UnsupportedOperationException eLogicUnsupported) {
			super.reset();
			mEngine = null;
			mClausifier = null;
			throw eLogicUnsupported;
		}
	}

	@Override
	public LBool assertTerm(final Term term) throws SMTLIBException {
		if (mEngine == null) {
			throw new SMTLIBException("No logic set!");
		}
		final long timeout = mSolverOptions.getTimeout();
		if (timeout > 0) {
			mCancel.setTimeout(timeout);
		}
		super.assertTerm(term);
		if (!term.getSort().equals(getTheory().getBooleanSort())) {
			if (term.getSort().getTheory() == getTheory()) {
				throw new SMTLIBException("Asserted terms must have sort Bool");
			}
			throw new SMTLIBException("Asserted terms created with incompatible theory");
		}
		if (Config.STRONG_USAGE_CHECKS && !new CheckClosedTerm().isClosed(term)) {
			throw new SMTLIBException("Asserted terms must be closed");
		}
		try {
			modifyAssertionStack();
			if (mEngine.inconsistent()) {
				mLogger.info("Asserting into inconsistent context");
				if (mAssertions != null) {
					mAssertions.add(term);
				}
				return LBool.UNSAT;
			}
			mClausifier.addFormula(term);
			if (mAssertions != null) {
				mAssertions.add(term);
			}
			if (mNumAsserts++ >= mNextQuickCheck) {
				mNextQuickCheck *= 2;
				if (!mEngine.quickCheck()) {
					mLogger.info("Assertion made context inconsistent");
					return LBool.UNSAT;
				}
			}
		} catch (final UnsupportedOperationException ex) {
			throw new SMTLIBException(ex.getMessage());
		} catch (final RuntimeException exc) {
			if (mErrorCallback != null) {
				mErrorCallback.notifyError(ErrorReason.EXCEPTION_ON_ASSERT);
			}
			throw exc;
		} catch (final AssertionError exc) {
			if (mErrorCallback != null) {
				mErrorCallback.notifyError(ErrorReason.EXCEPTION_ON_ASSERT);
			}
			throw exc;
		}
		mCancel.clearTimeout();
		return LBool.UNKNOWN;
	}

	@Override
	public Term[] getAssertions() throws SMTLIBException {
		if (mEngine == null) {
			throw new SMTLIBException("No logic set!");
		}
		if (mAssertions != null) {
			return mAssertions.toArray(new Term[mAssertions.size()]);
		}
		throw new SMTLIBException("Set option :interactive-mode to true to get assertions!");
	}

	@Override
	public Assignments getAssignment() throws SMTLIBException {
		if (mEngine == null) {
			throw new SMTLIBException("No logic set!");
		}
		if (!mEngine.isProduceAssignments()) {
			throw new SMTLIBException("Set option :produce-assignments to true to generate assignments!");
		}
		checkAssertionStackModified();
		return mEngine.getAssignments();
	}

	@Override
	public Object getInfo(final String info) throws UnsupportedOperationException {
		switch (info) {
		case SMTLIBConstants.STATUS:
			return mStatus;
		case SMTLIBConstants.NAME:
			return NAME;
		case SMTLIBConstants.VERSION:
			return new QuotedObject(Version.VERSION, mSMTLIBVersion.compareTo(TWO_POINT_FIVE) >= 0);
		case SMTLIBConstants.AUTHORS:
			return AUTHORS;
		case SMTLIBConstants.ALL_STATISTICS:
			return mEngine == null ? new Object[0] : mEngine.getStatistics();
		case ":status-set":
			return mStatusInfo;
		case ":options":
			return mOptions.getInfo();
		case SMTLIBConstants.REASON_UNKNOWN:
			if (mStatus != LBool.UNKNOWN) {
				throw new SMTLIBException("Status not unknown");
			}
			return mReasonUnknown;
		case SMTLIBConstants.ASSERTION_STACK_LEVELS:
			return mStackLevel;
		// Info from our SMTLIB interpolation proposal
		case ":interpolation-method":
			return INTERPOLATION_METHOD;
		default:
			return mOptions.getInfo(info, mSMTLIBVersion.compareTo(TWO_POINT_FIVE) >= 0);
		}
	}

	@Override
	public Object getOption(final String opt) throws UnsupportedOperationException {
		return mOptions.get(opt);
	}

	/**
	 * Get the proofMode according to the options that are set.
	 *
	 * @returns 2 for full proofs, 1 for propositional only proofs, 0 for no proofs.
	 */
	private int getProofMode() {
		if (mSolverOptions.isProofCheckModeActive() || mSolverOptions.isProduceProofs()) {
			return 2;
		} else if (mSolverOptions.isProduceInterpolants() || getBooleanOption(SMTLIBConstants.PRODUCE_UNSAT_CORES)) {
			return 1;
		} else {
			return 0;
		}
	}

	@Override
	public Term getProof() throws SMTLIBException, UnsupportedOperationException {
		if (mEngine == null) {
			throw new SMTLIBException("No logic set!");
		}
		final int proofMode = getProofMode();
		if (proofMode == 0) {
			throw new SMTLIBException("Option :produce-proofs not set to true");
		}
		checkAssertionStackModified();
		final Clause unsat = retrieveProof();
		if (Config.CHECK_PROP_PROOF) {
			final PropProofChecker ppc = new PropProofChecker();
			final boolean correct = ppc.check(unsat);
			assert correct;
		}
		try {
			final ProofTermGenerator generator = new ProofTermGenerator(getTheory());
			final Term res = generator.convert(unsat);
			return res;
		} catch (final Exception exc) {
			throw new SMTLIBException(exc.getMessage() == null ? exc.toString() : exc.getMessage());
		}
	}

	@SuppressWarnings("unchecked")
	@Override
	public Term[] getInterpolants(final Term[] partition, final int[] startOfSubtree, final Term proofTree) {
		final long timeout = mSolverOptions.getTimeout();
		if (timeout > 0) {
			mCancel.setTimeout(timeout);
		}
		try {
			if (partition.length != startOfSubtree.length) {
				throw new SMTLIBException("Partition table and subtree array need to have equal length");
			}
			if (Config.STRONG_USAGE_CHECKS) {
				for (int i = 0; i < partition.length; i++) {
					if (startOfSubtree[i] < 0) {
						throw new SMTLIBException("subtree array must not contain negative element");
					}
					int j = i;
					while (startOfSubtree[i] < j) {
						j = startOfSubtree[j - 1];
					}
					if (startOfSubtree[i] != j) {
						throw new SMTLIBException("malformed subtree array.");
					}
				}
				if (startOfSubtree[partition.length - 1] != 0) {
					throw new SMTLIBException("malformed subtree array.");
				}
			}
			final Set<String>[] parts = new Set[partition.length];
			final String errormsg = "arguments must be named terms or conjunctions of named terms";
			for (int i = 0; i < partition.length; i++) {
				if (!(partition[i] instanceof ApplicationTerm)) {
					throw new SMTLIBException(errormsg);
				}
				final FunctionSymbol fsym = ((ApplicationTerm) partition[i]).getFunction();
				Term[] terms;
				if (fsym.isIntern()) {
					if (!fsym.getName().equals("and")) {
						throw new SMTLIBException(errormsg);
					}
					terms = ((ApplicationTerm) partition[i]).getParameters();
				} else {
					terms = new Term[] { partition[i] };
				}
				parts[i] = new HashSet<>();
				for (int j = 0; j < terms.length; j++) {
					if (!(terms[j] instanceof ApplicationTerm)) {
						throw new SMTLIBException(errormsg);
					}
					final ApplicationTerm appTerm = (ApplicationTerm) terms[j];
					if (appTerm.getParameters().length != 0) {
						throw new SMTLIBException(errormsg);
					}
					if (appTerm.getFunction().isIntern()) {
						throw new SMTLIBException(errormsg);
					}
					parts[i].add(appTerm.getFunction().getName().intern());
				}
			}
			SMTInterpol checkingSolver = null;
			if (mSolverOptions.isInterpolantCheckModeActive()) {
				final Map<String, Object> newOptions =
						Collections.singletonMap(SMTLIBConstants.PRODUCE_ASSERTIONS, (Object) Boolean.TRUE);
				checkingSolver = new SMTInterpol(this, newOptions, CopyMode.CURRENT_VALUE);
			}
			final Term[] ipls;
			try {
				final Interpolator interpolator =
						new Interpolator(mLogger, checkingSolver, mAssertions, getTheory(), parts, startOfSubtree,
								mCancel);
				ipls = interpolator.getInterpolants(proofTree);
			} finally {
				if (checkingSolver != null) {
					checkingSolver.exit();
					checkingSolver = null;
				}
			}
			if (mSolverOptions.isSimplifyInterpolants()) {
				final SimplifyDDA simplifier = new SimplifyDDA(
						new SMTInterpol(this,
								Collections.singletonMap(SMTInterpolOptions.CHECK_TYPE,
										(Object) mSolverOptions.getSimplifierCheckType()),
								CopyMode.CURRENT_VALUE),
						getBooleanOption(SMTInterpolOptions.SIMPLIFY_REPEATEDLY));
				for (int i = 0; i < ipls.length; ++i) {
					ipls[i] = simplifier.getSimplifiedTerm(ipls[i]);
				}
			}
			return ipls;
		} catch (final SMTLIBException ex) {
			if (mErrorCallback != null) {
				mErrorCallback.notifyError(ErrorReason.ERROR_ON_GET_INTERPOLANTS);
			}
			throw ex;
		} finally {
			mCancel.clearTimeout();
		}
	}

	@Override
	public Term[] getUnsatCore() throws SMTLIBException, UnsupportedOperationException {
		if (mEngine == null) {
			throw new SMTLIBException("No logic set!");
		}
		if (!getBooleanOption(SMTLIBConstants.PRODUCE_UNSAT_CORES)) {
			throw new SMTLIBException("Set option :produce-unsat-cores to true before using get-unsat-cores");
		}
		checkAssertionStackModified();
		final Clause unsat = mEngine.getProof();
		if (unsat == null) {
			throw new SMTLIBException("Logical context not inconsistent!");
		}
		final Term[] core = new UnsatCoreCollector(this).getUnsatCore(unsat);
		if (getBooleanOption(SMTInterpolOptions.UNSAT_CORE_CHECK_MODE)) {
			final HashSet<String> usedParts = new HashSet<>();
			for (final Term t : core) {
				usedParts.add(((ApplicationTerm) t).getFunction().getName());
			}
			final SMTInterpol tmpBench = new SMTInterpol(this, null, CopyMode.CURRENT_VALUE);
			final int old = tmpBench.mLogger.getLoglevel();
			try {
				tmpBench.mLogger.setLoglevel(LogProxy.LOGLEVEL_ERROR);
				// Clone the current context except for the parts used in
				// the unsat core
				termloop: for (final Term asserted : mAssertions) {
					if (asserted instanceof AnnotatedTerm) {
						final AnnotatedTerm annot = (AnnotatedTerm) asserted;
						for (final Annotation an : annot.getAnnotations()) {
							if (SMTLIBConstants.NAMED.equals(an.getKey()) && usedParts.contains(an.getValue())) {
								continue termloop;
							}
						}
					}
					tmpBench.assertTerm(asserted);
				}
				for (final Term t : core) {
					tmpBench.assertTerm(t);
				}
				final LBool isUnsat = tmpBench.checkSat();
				if (isUnsat != LBool.UNSAT) {
					mLogger.error("Unsat core could not be proven unsat (Result is %s)", isUnsat);
				}
			} finally {
				tmpBench.mLogger.setLoglevel(old);
				// Not needed for now, but maybe later...
				tmpBench.exit();
			}
		}
		return core;
	}

	@Override
	public Term[] getUnsatAssumptions() throws SMTLIBException, UnsupportedOperationException {
		if (mEngine == null) {
			throw new SMTLIBException("No logic set!");
		}
		if (!getBooleanOption(SMTLIBConstants.PRODUCE_UNSAT_ASSUMPTIONS)) {
			throw new SMTLIBException(
					"Set option :produce-unsat-assumptions to true before using get-unsat-assumptions");
		}
		checkAssertionStackModified();
		if (!mEngine.inconsistent()) {
			throw new SMTLIBException("Logical context not inconsistent!");
		}
		final Literal[] unsatAssumptionLits = mEngine.getUnsatAssumptions();
		final Term[] unsatAssumptions = new Term[unsatAssumptionLits.length];
		final Theory t = getTheory();
		for (int i = 0; i < unsatAssumptionLits.length; ++i) {
			unsatAssumptions[i] = unsatAssumptionLits[i].negate().getSMTFormula(t);
		}
		if (getBooleanOption(SMTInterpolOptions.UNSAT_ASSUMPTIONS_CHECK_MODE)) {
			final SMTInterpol tmpBench = new SMTInterpol(this, null, CopyMode.CURRENT_VALUE);
			final int old = tmpBench.mLogger.getLoglevel();
			try {
				tmpBench.mLogger.setLoglevel(LogProxy.LOGLEVEL_ERROR);
				// Clone the current context
				for (final Term asserted : mAssertions) {
					tmpBench.assertTerm(asserted);
				}
				for (final Term ass : unsatAssumptions) {
					tmpBench.assertTerm(ass);
				}
				final LBool isUnsat = tmpBench.checkSat();
				if (isUnsat != LBool.UNSAT) {
					mLogger.error("Unsat assumptions could not be proven unsat (Result is %s)", isUnsat);
				}
			} finally {
				tmpBench.mLogger.setLoglevel(old);
				// Not needed for now, but maybe later...
				tmpBench.exit();
			}
		}
		return unsatAssumptions;
	}

	@Override
	public Map<Term, Term> getValue(final Term[] terms) throws SMTLIBException, UnsupportedOperationException {
		if (mEngine == null) {
			throw new SMTLIBException("No logic set!");
		}
		buildModel();
		return mModel.evaluate(terms);
	}

	@Override
	public Model getModel() throws SMTLIBException, UnsupportedOperationException {
		if (mEngine == null) {
			throw new SMTLIBException("No logic set!");
		}
		buildModel();
		return mModel;
	}

	@Override
	public void setInfo(final String info, final Object value) {
		if (info.equals(SMTLIBConstants.STATUS)) {
			if (value.equals(SMTLIBConstants.SAT)) {
				mStatusInfo = LBool.SAT;
			} else if (value.equals(SMTLIBConstants.UNSAT)) {
				mStatusInfo = LBool.UNSAT;
			} else {
				mStatusInfo = LBool.UNKNOWN;
			}
		}
		if (info.equals(SMTLIBConstants.SMT_LIB_VERSION)) {
			mSMTLIBVersion = (BigDecimal) value;
		}
	}

	@Override
	public void setOption(final String opt, final Object value) throws UnsupportedOperationException, SMTLIBException {
		mOptions.set(opt, value);
	}

	@Override
	public Term simplify(final Term term) throws SMTLIBException {
		final CheckType old = mSolverOptions.getCheckType();
		final int oldNumScopes = mStackLevel;
		try {
			mSolverOptions.setCheckType(mSolverOptions.getSimplifierCheckType());
			return new SimplifyDDA(this, getBooleanOption(SMTInterpolOptions.SIMPLIFY_REPEATEDLY)).getSimplifiedTerm(term);
		} finally {
			mSolverOptions.setCheckType(old);
			assert (mStackLevel == oldNumScopes);
		}
	}

	/**
	 * Perform a restart and switch the decisions of all undecided literals. This method should efficiently lead the
	 * solver to explore another path in the search tree.
	 */
	public void flipDecisions() {
		mEngine.flipDecisions();
	}

	/**
	 * Flip the truth value decision for a name literal.
	 *
	 * @param name
	 *            The name used in the annotation for this literal.
	 * @throws SMTLIBException
	 *             If name not known.
	 */
	public void flipNamedLiteral(final String name) throws SMTLIBException {
		mEngine.flipNamedLiteral(name);
	}

	/**
	 * Access to the internal CNF transformer. Should not be used by users.
	 *
	 * @return Internal CNF transformer.
	 */
	public Clausifier getClausifier() {
		return mClausifier;
	}

	/**
	 * Access to the internal DPLL engine. Should not be used by users.
	 *
	 * @return Internal DPLL engine.
	 */
	public DPLLEngine getEngine() {
		return mEngine;
	}

	/**
	 * Access to the logger used by SMTInterpol.
	 *
	 * @return The logger used by SMTInterpol.
	 */
	public LogProxy getLogger() {
		return mLogger;
	}

	public TerminationRequest getTimeoutHandler() {
		return mCancel;
	}

	protected void setEngine(final DPLLEngine engine) {
		mEngine = engine;
	}

	protected void setClausifier(final Clausifier clausifier) {
		mClausifier = clausifier;
	}

	private void checkAssertionStackModified() throws SMTLIBException {
		if (mAssertionStackModified) {
			throw new SMTLIBException("Assertion stack has been modified since last check-sat!");
		}
	}

	private void modifyAssertionStack() {
		mAssertionStackModified = true;
		mModel = null;
		mEngine.clearAssumptions();
	}

	private void buildModel() throws SMTLIBException {
		checkAssertionStackModified();
		if (mEngine.inconsistent()) {
			if (mErrorCallback != null) {
				mErrorCallback.notifyError(ErrorReason.GET_MODEL_BUT_UNSAT);
			}
			throw new SMTLIBException("Context is inconsistent");
		}
		if (mStatus != LBool.SAT) {
			// Once we have incomplete solvers we might check mReasonUnknown...
			if (mErrorCallback != null) {
				mErrorCallback.notifyError(ErrorReason.GET_MODEL_BUT_UNKNOWN);
			}
			throw new SMTLIBException("Cannot construct model since solving did not complete");
		}
		if (mModel == null) {
			mModel = new de.uni_freiburg.informatik.ultimate.smtinterpol.model.Model(mClausifier, getTheory(),
					mSolverOptions.isModelsPartial());
		}
	}

	/**
	 * Retrieve the proof in its internal format. Users should use {@link #getProof()} to retrieve the proof as a proof
	 * term.
	 *
	 * @return Internal proof.
	 * @throws SMTLIBException
	 *             If no proof is present or the proof is found to to be incorrect.
	 */
	@SuppressWarnings("unused")
	public Clause retrieveProof() throws SMTLIBException {
		final Clause unsat = mEngine.getProof();
		if (unsat == null) {
			if (mErrorCallback != null) {
				mErrorCallback.notifyError(ErrorReason.GET_PROOF_BUT_SAT);
			}
			throw new SMTLIBException("Logical context not inconsistent!");
		}
		final Clause proof = mSolverOptions.getProofTransformation().transform(unsat);
		if (Config.CHECK_PROP_PROOF && (proof.getSize() != 0 || !new PropProofChecker().check(proof))) {
			throw new SMTLIBException("Proof incorrect");
		}
		return proof;
	}

	/**
	 * Get all literals currently set to true. Note that this function might also be called if SMTInterpol is currently
	 * in an unsat state. Then, it will simply return an empty array.
	 *
	 * @return All literals currently set to true.
	 * @throws SMTLIBException
	 *             If the assertion stack is modified since the last clean state.
	 */
	public Term[] getSatisfiedLiterals() throws SMTLIBException {
		checkAssertionStackModified();
		return mEngine.getSatisfiedLiterals(getTheory());
	}

	/**
	 * A helper function to be called from the debugger...
	 */
	@SuppressWarnings("unused")
	private boolean dumpInterpolationBug(final int[] startOfSubtree, final Term[] partition, final Term[] ipls,
			final int num) {
		try {
			final FileWriter fw = new FileWriter("iplBug.txt");
			final FormulaUnLet unlet = new FormulaUnLet();
			final PrintTerm outputter = new PrintTerm();
			// Find and assert children
			int child = num - 1;
			while (child >= startOfSubtree[num]) {
				outputter.append(fw, unlet.unlet(ipls[child]));
				child = startOfSubtree[child] - 1;
				fw.append("\nand\n");
			}
			// Assert node
			outputter.append(fw, ((ApplicationTerm) partition[num]).getFunction().getDefinition());
			fw.append('\n');
			// Assert negated interpolant
			if (num != ipls.length) {
				fw.append("==>\n");
				outputter.append(fw, unlet.unlet(ipls[num]));
				fw.append('\n');
			}
			fw.flush();
			fw.close();
			return true;
		} catch (final IOException eioe) {
			eioe.printStackTrace();
			return false;
		}
	}

	@Override
	public Iterable<Term[]> checkAllsat(final Term[] input) {
		final Literal[] lits = new Literal[input.length];
		for (int i = 0; i < input.length; ++i) {
			if (input[i].getSort() != getTheory().getBooleanSort()) {
				throw new SMTLIBException("AllSAT over non-Boolean");
			}
			lits[i] = mClausifier.getCreateLiteral(input[i], new SourceAnnotation("", null));
		}
		return new Iterable<Term[]>() {

			@Override
			public Iterator<Term[]> iterator() {
				return mEngine.new AllSatIterator(lits, input);
			}
		};
	}

	@Override
	public Term[] findImpliedEquality(final Term[] x, final Term[] y)
			throws SMTLIBException, UnsupportedOperationException {
		if (x.length != y.length) {
			throw new SMTLIBException("Different number of x's and y's");
		}
		if (x.length < 2) {
			throw new SMTLIBException("Need at least two elements to find equality");
		}
		for (int i = 0; i < x.length; ++i) {
			if (!x[i].getSort().isNumericSort() || !y[i].getSort().isNumericSort()) {
				throw new SMTLIBException("Only numeric types supported");
			}
		}
		final LBool isSat = checkSat();
		if (isSat == LBool.UNSAT) {
			throw new SMTLIBException("Context is inconsistent!");
		}
		// TODO: If we get unknown, we can nevertheless try. But quick-check
		// on numerals won't work since it produces a really dull model
		// since it does not allow pivoting
		// if (isSat == LBool.UNKNOWN)
		// // We cannot even prove satisfiability of the context. No chance to
		// // prove inductivity of an equality!
		// return new Term[0];
		final Term[] terms = new Term[x.length + y.length];
		System.arraycopy(x, 0, terms, 0, x.length);
		System.arraycopy(y, 0, terms, x.length, y.length);
		final Map<Term, Term> vals = getValue(terms);
		final Rational x0 = (Rational) ((ConstantTerm) vals.get(x[0])).getValue();
		final Rational y0 = (Rational) ((ConstantTerm) vals.get(y[0])).getValue();
		Rational x1 = null, y1 = null;
		for (int i = 1; i < x.length; ++i) {
			x1 = (Rational) ((ConstantTerm) vals.get(x[i])).getValue();
			y1 = (Rational) ((ConstantTerm) vals.get(y[i])).getValue();
			if (x1.equals(x0)) {
				if (!y1.equals(y0)) {
					// There is no implied equality!
					return new Term[0];
				}
			} else {
				break;
			}
		}
		final Rational xdiff = x0.sub(x1);
		if (xdiff.equals(Rational.ZERO)) {
			// There is no implied equality
			return new Term[0];
		}
		Rational a = y0.subdiv(y1, xdiff);
		Rational b = Rational.ONE;
		Rational c = y0.mul(x1).subdiv(x0.mul(y1), xdiff);
		Sort s = x[0].getSort();
		// Check for integers
		if (x[0].getSort().getName().equals("Int") && y[0].getSort().getName().equals("Int")) {
			if (!a.isIntegral()) {
				final BigInteger denom = a.denominator();
				a = a.mul(denom);
				b = b.mul(denom);
				c = c.mul(denom);
			}
			if (!c.isIntegral()) {
				final BigInteger denom = c.denominator();
				a = a.mul(denom);
				b = b.mul(denom);
				c = c.mul(denom);
			}
		} else if (s.getName().equals("Int")) {
			s = sort("Real");
		}
		final Term at = a.toTerm(s), bt = b.toTerm(s), ct = c.toTerm(s);
		// Check implication
		if (mSolverOptions.getCheckType() == CheckType.FULL) {
			// This version only works with full checks. If we forbid case
			// splits, we cannot refute the disjunction created by this method.
			final Term[] disj = new Term[x.length];
			for (int i = 0; i < x.length; ++i) {
				disj[i] = term("not", term("=", term("*", at, x[i]), term("+", term("*", bt, y[i]), ct)));
			}
			try {
				push(1);
				assertTerm(term("or", disj));
				final LBool isImplied = checkSat();
				if (isImplied != LBool.UNSAT) {
					return new Term[] {};
				}
			} finally {
				pop(1);
			}
		} else {
			// This method works for all modes
			for (int i = 0; i < x.length; ++i) {
				final Term neq = term("not", term("=", term("*", at, x[i]), term("+", term("*", bt, y[i]), ct)));
				try {
					push(1);
					assertTerm(neq);
					final LBool isImplied = checkSat();
					if (isImplied != LBool.UNSAT) {
						return new Term[] {};
					}
				} finally {
					pop(1);
				}
			}
		}
		return new Term[] { at, bt, ct };
	}

	@Override
	public void declareFun(final String fun, final Sort[] paramSorts, final Sort resultSort) throws SMTLIBException {
		final Sort realSort = resultSort.getRealSort();
		if (realSort.isArraySort() && realSort.getArguments()[0] == getTheory().getBooleanSort()) {
			throw new UnsupportedOperationException("SMTInterpol does not support Arrays with Boolean indices");
		}
		super.declareFun(fun, paramSorts, resultSort);
	}

	private final boolean getBooleanOption(final String option) {
		return (Boolean) mOptions.get(option);
	}

	public boolean isTerminationRequested() {
		return mCancel.isTerminationRequested();
	}
}<|MERGE_RESOLUTION|>--- conflicted
+++ resolved
@@ -628,18 +628,11 @@
 			mClausifier.setAssignmentProduction(produceAssignments);
 			mEngine.setProduceAssignments(produceAssignments);
 			mEngine.setRandomSeed(mSolverOptions.getRandomSeed());
-<<<<<<< HEAD
-			if (produceAssignments || mSolverOptions.isInterpolantCheckModeActive() || mSolverOptions.isProofCheckModeActive()
-					|| mSolverOptions.isModelCheckModeActive() || getBooleanOption(SMTInterpolOptions.UNSAT_CORE_CHECK_MODE)
-					|| getBooleanOption(SMTInterpolOptions.UNSAT_ASSUMPTIONS_CHECK_MODE)
-					|| (Boolean) mOptions.get(":interactive-mode") == true) {
-=======
 			if (getBooleanOption(SMTLIBConstants.PRODUCE_ASSERTIONS)
 					|| mSolverOptions.isInterpolantCheckModeActive() || mSolverOptions.isProofCheckModeActive()
 					|| mSolverOptions.isModelCheckModeActive()
 					|| getBooleanOption(SMTInterpolOptions.UNSAT_CORE_CHECK_MODE)
 					|| getBooleanOption(SMTInterpolOptions.UNSAT_ASSUMPTIONS_CHECK_MODE)) {
->>>>>>> cd896d8d
 				mAssertions = new ScopedArrayList<>();
 			}
 			mOptions.setOnline();
