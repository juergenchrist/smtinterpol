/*
 * Copyright (C) 2009-2012 University of Freiburg
 *
 * This file is part of SMTInterpol.
 *
 * SMTInterpol is free software: you can redistribute it and/or modify
 * it under the terms of the GNU Lesser General Public License as published
 * by the Free Software Foundation, either version 3 of the License, or
 * (at your option) any later version.
 *
 * SMTInterpol is distributed in the hope that it will be useful,
 * but WITHOUT ANY WARRANTY; without even the implied warranty of
 * MERCHANTABILITY or FITNESS FOR A PARTICULAR PURPOSE.  See the
 * GNU Lesser General Public License for more details.
 *
 * You should have received a copy of the GNU Lesser General Public License
 * along with SMTInterpol.  If not, see <http://www.gnu.org/licenses/>.
 */
package de.uni_freiburg.informatik.ultimate.smtinterpol.smtlib2;

import java.io.FileWriter;
import java.io.IOException;
import java.io.PrintWriter;
import java.math.BigInteger;
import java.util.Collections;
import java.util.HashSet;
import java.util.Iterator;
import java.util.Map;
import java.util.Set;
import java.util.Timer;
import java.util.TimerTask;

import org.apache.log4j.Level;
import org.apache.log4j.Logger;
import org.apache.log4j.SimpleLayout;
import org.apache.log4j.WriterAppender;

import de.uni_freiburg.informatik.ultimate.logic.AnnotatedTerm;
import de.uni_freiburg.informatik.ultimate.logic.Annotation;
import de.uni_freiburg.informatik.ultimate.logic.ApplicationTerm;
import de.uni_freiburg.informatik.ultimate.logic.Assignments;
import de.uni_freiburg.informatik.ultimate.logic.ConstantTerm;
import de.uni_freiburg.informatik.ultimate.logic.FormulaUnLet;
import de.uni_freiburg.informatik.ultimate.logic.FunctionSymbol;
import de.uni_freiburg.informatik.ultimate.logic.FunctionSymbolFactory;
import de.uni_freiburg.informatik.ultimate.logic.Logics;
import de.uni_freiburg.informatik.ultimate.logic.Model;
import de.uni_freiburg.informatik.ultimate.logic.NoopScript;
import de.uni_freiburg.informatik.ultimate.logic.PrintTerm;
import de.uni_freiburg.informatik.ultimate.logic.QuotedObject;
import de.uni_freiburg.informatik.ultimate.logic.Rational;
import de.uni_freiburg.informatik.ultimate.logic.ReasonUnknown;
import de.uni_freiburg.informatik.ultimate.logic.SMTLIBException;
import de.uni_freiburg.informatik.ultimate.logic.Sort;
import de.uni_freiburg.informatik.ultimate.logic.Term;
import de.uni_freiburg.informatik.ultimate.logic.Theory;
import de.uni_freiburg.informatik.ultimate.logic.simplification.SimplifyDDA;
import de.uni_freiburg.informatik.ultimate.smtinterpol.Config;
import de.uni_freiburg.informatik.ultimate.smtinterpol.Main;
import de.uni_freiburg.informatik.ultimate.smtinterpol.convert.Clausifier;
import de.uni_freiburg.informatik.ultimate.smtinterpol.dpll.Clause;
import de.uni_freiburg.informatik.ultimate.smtinterpol.dpll.DPLLEngine;
import de.uni_freiburg.informatik.ultimate.smtinterpol.dpll.Literal;
import de.uni_freiburg.informatik.ultimate.smtinterpol.interpolate.Interpolator;
import de.uni_freiburg.informatik.ultimate.smtinterpol.interpolate.SymbolChecker;
import de.uni_freiburg.informatik.ultimate.smtinterpol.interpolate.SymbolCollector;
import de.uni_freiburg.informatik.ultimate.smtinterpol.proof.ProofTermGenerator;
import de.uni_freiburg.informatik.ultimate.smtinterpol.proof.PropProofChecker;
import de.uni_freiburg.informatik.ultimate.smtinterpol.proof.Transformations.AvailableTransformations;
import de.uni_freiburg.informatik.ultimate.smtinterpol.proof.UnsatCoreCollector;
import de.uni_freiburg.informatik.ultimate.util.DebugMessage;
import de.uni_freiburg.informatik.ultimate.util.ScopedArrayList;

/**
 * Implementation of the 
 * {@link de.uni_freiburg.informatik.ultimate.logic.Script} interface to
 * interact with SMTInterpol.
 * 
 * Users should however stick to the
 * {@link de.uni_freiburg.informatik.ultimate.logic.Script} interface which
 * provides most of the methods provided in this class.
 * @author Juergen Christ
 */
public class SMTInterpol extends NoopScript {
	
	private static class NoUserCancellation implements TerminationRequest {
		public boolean isTerminationRequested() {
			return false; // NOPMD
		}
	}
	
	private static enum CheckType {
		FULL {
			boolean check(DPLLEngine engine) {
				engine.setCompleteness(DPLLEngine.COMPLETE);
				return engine.solve();
			}
		},
		PROPAGATION {
			boolean check(DPLLEngine engine) {
				engine.setCompleteness(DPLLEngine.INCOMPLETE_CHECK);
				return engine.propagate();
			}
		},
		QUICK {
			boolean check(DPLLEngine engine) {
				engine.setCompleteness(DPLLEngine.INCOMPLETE_CHECK);
				return engine.quickCheck();
			}
		};
		abstract boolean check(DPLLEngine engine);

		public static final CheckType fromOption(Option o, Object value) {
			try {
				return CheckType.valueOf(
								o.checkArg(value, ""/*dummy*/).toUpperCase());
			} catch (IllegalArgumentException eiae) {
				// The enum constant is not present
				StringBuilder sb = new StringBuilder(53);// Should fit exactly
				sb.append("Illegal value. Only ");
				String sep = "";
				for (CheckType t : CheckType.values()) {
					sb.append(sep).append(t.name().toLowerCase());
					sep = ", ";
				}
				sb.append(" allowed.");
				throw new SMTLIBException(sb.toString());
			}
		}
	}
	
	private static class SMTInterpolSetup extends Theory.SolverSetup {
		
		private static class RewriteProofFactory extends FunctionSymbolFactory {
			Sort mProofSort;
			public RewriteProofFactory(String name, Sort proofSort) {
				super(name);
				mProofSort = proofSort;
			}

			@Override
			public int getFlags(
					BigInteger[] indices, Sort[] paramSorts, Sort resultSort) {
				return paramSorts.length == 1 ?  FunctionSymbol.INTERNAL
						: FunctionSymbol.LEFTASSOC | FunctionSymbol.INTERNAL;
			}

			@Override
			public Sort getResultSort(BigInteger[] indices, Sort[] paramSorts,
					Sort resultSort) {
				if (indices != null
					|| paramSorts.length == 0 || paramSorts.length > 2	
					|| resultSort != null
					|| paramSorts[0] != mProofSort)
					return null;

				if (paramSorts.length == 2 && paramSorts[0] != paramSorts[1])
					return null;
				
				return paramSorts[0];
			}
		}
		
		private final int mProofMode;
		
		public SMTInterpolSetup(int proofMode) {
			mProofMode = proofMode;
		}

		@Override
		public void setLogic(Theory theory, Logics logic) {
			int leftassoc = FunctionSymbol.LEFTASSOC;
			// Damn Java compiler...
			Sort proof = null;
			Sort[] proof2 = null;
			Sort bool = theory.getSort("Bool");
			Sort[] bool1 = {bool};
			if (mProofMode > 0) {
				// Partial proofs.
				// Declare all symbols needed for proof production
				declareInternalSort(theory, "@Proof", 0, 0);
				proof = theory.getSort("@Proof");
				proof2 = new Sort[] { proof, proof };
				declareInternalFunction(
						theory, "@res", proof2, proof, leftassoc);
				declareInternalFunction(theory, "@tautology", bool1, proof, 0);
				declareInternalFunction(theory, "@lemma", bool1, proof, 0);
				declareInternalFunction(theory, "@asserted", bool1, proof, 0);
			}
			if (mProofMode > 1) {
				// Full proofs.
				declareInternalFunction(theory, "@intern", bool1, proof, 0);
				declareInternalFunction(
						theory, "@split", new Sort[] {proof, bool}, proof, 0);
				defineFunction(theory, new RewriteProofFactory("@eq", proof));
				declareInternalFunction(theory, "@rewrite", bool1, proof, 0);
				declareInternalFunction(
						theory, "@clause", new Sort[] {proof, bool}, proof, 0);
			}
			defineFunction(theory, new FunctionSymbolFactory("@undefined") {
				
				@Override
				public int getFlags(
						BigInteger[] indices, Sort[] paramSorts, Sort resultSort) {
					return FunctionSymbol.INTERNAL | FunctionSymbol.RETURNOVERLOAD;
				}
				@Override
				public Sort getResultSort(BigInteger[] indices, Sort[] paramSorts,
						Sort resultSort) {
					if (indices != null || paramSorts.length != 0)
						return null;
					return resultSort;
				}
			});
			switch (logic) {
			case QF_AUFLIA:
			case AUFLIA:
				declareArraySymbols(theory);
				// fallthrough
			case QF_UFLIA:
			case QF_LIA:
			case QF_IDL:
			case QF_UFIDL:
			case QF_NIA:
			case UFNIA:
				declareIntSymbols(theory);
				break;
			case AUFLIRA:
			case AUFNIRA:
				declareArraySymbols(theory);
				// fallthrough
			case QF_UFLIRA:
				declareIntSymbols(theory);
				// fallthrough to real symbols since mixed logics.
			case LRA:
			case QF_LRA:
			case QF_NRA:
			case QF_UFLRA:
			case QF_UFNRA:
			case QF_RDL:
			case UFLRA:
				declareRealSymbols(theory);
				break;
			default:
				break;
			}
		}
		
		private final void declareIntSymbols(Theory theory) {
			Sort intSort = theory.getSort("Int");
			Sort[] sort1 = {intSort};
			declareInternalFunction(theory, "@mod0", sort1, intSort, 0);
			declareInternalFunction(theory, "@div0", sort1, intSort, 0);
		}
		
		private final void declareRealSymbols(Theory theory) {
			Sort realSort = theory.getSort("Real");
			Sort[] sort1 = {realSort};
			declareInternalFunction(theory, "@/0", sort1, realSort, 0);
		}
		
		private final void declareArraySymbols(Theory theory) {
			// Currently only diff
			Sort[] vars = theory.createSortVariables("Index", "Elem");
			Sort array = theory.getSort("Array", vars);
			declareInternalPolymorphicFunction(
					theory, "@diff", vars, new Sort[]{array, array}, vars[0], 0);
		}
		
	}
	
	private static abstract class Option {
		private final String mOptName;
		private final String mDescription;
		private final boolean mOnlineModifyable;
		private final int mOptNum;
		public Option(String optName, String description,
				boolean onlineModifyable, int optnum) {
			mOptName = optName;
			mDescription = description;
			mOnlineModifyable = onlineModifyable;
			mOptNum = optnum;
			SMTInterpol.OPTIONS.add(this);
		}
		public String getName() {
			return mOptName;
		}
		public String getDescription() {
			return mDescription;
		}
		public boolean isOnlineModifyable() {
			return mOnlineModifyable;
		}
		public int getOptionNumber() {
			return mOptNum;
		}
		public abstract <T> T checkArg(Object value, T curval)
			throws SMTLIBException;
	}
	private static class BoolOption extends Option {
		public BoolOption(String optName, String description,
				boolean onlineModifyable, int optnum) {
			super(optName, description, onlineModifyable, optnum);
		}
		public Boolean checkArg(Object value) throws SMTLIBException {
			if (value instanceof Boolean)
				return (Boolean) value;
			if (value instanceof String) {
				if (value.equals("false"))
					return Boolean.FALSE; 
				if (value.equals("true"))
					return Boolean.TRUE;
			}
			throw new SMTLIBException("Option " + getName()
			        + " expects a Boolean value");
		}
		@SuppressWarnings("unchecked")
		@Override
		public <T> T checkArg(Object value, T curval) throws SMTLIBException {
			if (curval instanceof Boolean)
				return (T) checkArg(value);
			throw new SMTLIBException("Option " + getName()
				+ " expects a Boolean value");
		}
	}
	private static class IntOption extends Option {
		public IntOption(String optName, String description,
				boolean onlineModifyable, int optnum) {
			super(optName, description, onlineModifyable, optnum);
		}
		public BigInteger checkArg(Object value) throws SMTLIBException {
			if (value instanceof BigInteger)
				return (BigInteger) value;
			if (value instanceof Long)
				return BigInteger.valueOf((Long) value);
			if (value instanceof Integer)
				return BigInteger.valueOf((Integer) value);
			if (value instanceof String) {
				try {
					return new BigInteger((String) value);
				} catch (NumberFormatException ignored) { /* ignored */ }
			}
			throw new SMTLIBException("Option " + getName()
					+ " expects a numeral value");
		}
		@SuppressWarnings("unchecked")
		@Override
		public <T> T checkArg(Object value, T curval) throws SMTLIBException {
			if (curval instanceof BigInteger || curval instanceof Integer
					|| curval instanceof Long)
				return (T) checkArg(value);
			throw new SMTLIBException("Option " + getName()
				+ " expects a numeral value");
		}
	}
	private static class StringOption extends Option {
		public StringOption(String optName, String description,
				boolean onlineModifyable, int optnum) {
			super(optName, description, onlineModifyable, optnum);
		}
		public String checkArg(Object value) throws SMTLIBException {
			if (value instanceof String)
				return (String) value;
			throw new SMTLIBException("Option " + getName()
					+ " expects a string value");
		}
		@SuppressWarnings("unchecked")
		@Override
		public <T> T checkArg(Object value, T curval) throws SMTLIBException {
			if (curval instanceof String)
				return (T) checkArg(value);
			throw new SMTLIBException("Option " + getName()
				+ " expects a string value");
		}
	}
	private static class OptionMap {
		private Option[] mOptions;
		private int mNumOptions;
		public OptionMap() {
			mOptions = new Option[0x20];
			mNumOptions = 0;
		}
		private void grow() {
			Option[] oldOptions = mOptions;
			mOptions = new Option[mOptions.length * 2];
			for (Option o : oldOptions)
				add_internal(o);
		}
		public void add(Option option) {
			if (++mNumOptions > mOptions.length)
				grow();
			add_internal(option);
		}
		private void add_internal(Option o) {
			int hash = o.getName().hashCode();
			for (int i = 0; i < mOptions.length; ++i) {
				int idx = (hash + i) & (mOptions.length - 1);
				if (mOptions[idx] == null) {
					mOptions[idx] = o;
					return;
				}
			}
			throw new AssertionError("Did not find empty slot");
		}
		public Option find(String name) {
			int hash = name.hashCode();
			for (int i = 0; i < mNumOptions; ++i) {
				int idx = (hash + i) & (mOptions.length - 1);
				if (mOptions[idx] == null)
					return null;
				String optname = mOptions[idx].getName();
				if (optname.hashCode() == hash && optname.equals(name))
					return mOptions[idx];
			}
			return null;
		}
		public String[] getOptionNames() {
			String[] res = new String[mNumOptions];
			int pos = 0;
			for (Option o : mOptions) {
				if (o != null) {
					res[pos] = o.getName();
					if (++pos == mNumOptions)
						return res;
				}
			}
			// Should never be reached
			return res;
		}
	}
	private CheckType mCheckType = CheckType.FULL;
	private DPLLEngine mEngine;
	private Clausifier mClausifier;
	private ScopedArrayList<Term> mAssertions;
	private final TerminationRequest mCancel;
	
	private String mOutName = "stdout";
	private PrintWriter mErr = new PrintWriter(System.err);
	private String mErrName = "stderr";
	private SimpleLayout mLayout;
	private Logger mLogger;
	private WriterAppender mAppender;
	
	String mErrorMessage;
	boolean mProduceModels = false;
	long mRandomSeed = Config.RANDOM_SEED;
	boolean mProduceProofs = false;
	boolean mProduceUnsatCores = false;
	boolean mProduceAssignment = false;
	boolean mProduceInterpolants = false;
	/**
	 * Current state of the option :print-success. If this is false,
	 * the success output of the commands are not printed.
	 */
	boolean mReportSuccess = true;
	/**
	 * Current state of the option :print-terms-cse.  If this is 
	 * true common subexpressions in output are eliminated by lets.
	 */
	boolean mPrintCSE = true;
	
	boolean mInterpolantCheckMode = false;
	boolean mUnsatCoreCheckMode = false;
	boolean mModelCheckMode = false;
	
	private int mProofMode;
	
	de.uni_freiburg.informatik.ultimate.smtinterpol.model.Model mModel = null;
	private boolean mPartialModels = false;
	
	private final static Object NAME = new QuotedObject("SMTInterpol");
	private final static Object AUTHORS = new QuotedObject(
					"Jochen Hoenicke, Juergen Christ, and Alexander Nutz");
	private final static Object INTERPOLATION_METHOD = new QuotedObject("tree");
	// I assume an initial check s.t. first (get-info :status) returns sat
	private LBool mStatus = LBool.SAT;
	
	// The status set in the benchmark
	private String mStatusSet = null;
	private ReasonUnknown mReasonUnknown = null;
	// Soft timeout for the solver (in milliseconds)
	private long mTimeout;
	
	// The assertion stack was modified after the last check-sat, i.e., the
	// m_status field is not valid and we have to deactivate
	// get-{value,model,interpolants,proof}.
	private boolean mAssertionStackModified = true;
	// The assertion stack level at which the first division-by-0 was
	// encountered.  If it is -1, it means "never"
	private int mBy0Seen = -1;
	
	// The proof transformation currently used.
	private AvailableTransformations mProofTransformation =
		AvailableTransformations.NONE;
	
	private boolean mSimplifyInterpolants = false;
	private CheckType mSimplifyCheckType = CheckType.QUICK;
	private boolean mSimplifyRepeatedly = true;
	
	// The option numbers
	private final static int OPT_PRINT_SUCCESS = 0;
	private final static int OPT_VERBOSITY = 1;
	private final static int OPT_TIMEOUT = 2;
	private final static int OPT_REGULAR_OUTPUT_CHANNEL = 3;
	private final static int OPT_DIAGNOSTIC_OUTPUT_CHANNEL = 4;
	private final static int OPT_PRODUCE_PROOFS = 5;
	private final static int OPT_PRODUCE_MODELS = 6;
	private final static int OPT_PRODUCE_ASSIGNMENTS = 7;
	private final static int OPT_RANDOM_SEED = 8;
	private final static int OPT_INTERACTIVE_MODE = 9;
	private final static int OPT_INTERPOLANT_CHECK_MODE = 10;
	private final static int OPT_PRODUCE_INTERPOLANTS = 11;
	private final static int OPT_PRODUCE_UNSAT_CORES = 12;
	private final static int OPT_UNSAT_CORE_CHECK_MODE = 13;
	private final static int OPT_PRINT_TERMS_CSE = 14;
	private final static int OPT_MODEL_CHECK_MODE = 15;
	private final static int OPT_PROOF_TRANSFORMATION = 16;
	private final static int OPT_MODELS_PARTIAL = 17;
	private final static int OPT_CHECK_TYPE = 18;
	private final static int OPT_SIMPLIFY_INTERPOLANTS = 19;
	private final static int OPT_SIMPLIFY_CHECK_TYPE = 20;
	private final static int OPT_SIMPLIFY_REPEATEDLY = 21;
	//// Add a new option number for every new option
	
	// The Options Map
	private final static OptionMap OPTIONS = new OptionMap();
	
	static {
		new BoolOption(":print-success",
				"Print \"success\" after successfully executing a command",
				true, OPT_PRINT_SUCCESS);
		new IntOption(":verbosity", "Set the verbosity level",
				true, OPT_VERBOSITY);
		new IntOption(":timeout", "Set the timeout", true, OPT_TIMEOUT);
		new StringOption(":regular-output-channel",
				"Configure the standard output channel",
				true, OPT_REGULAR_OUTPUT_CHANNEL);
		new StringOption(":diagnostic-output-channel",
				"Configure the debug output channel",
				true, OPT_DIAGNOSTIC_OUTPUT_CHANNEL);
		new BoolOption(":produce-proofs",
				"Generate proofs (needed for interpolants)",
				false, OPT_PRODUCE_PROOFS);
		new BoolOption(":produce-models", "Produce models",
				true, OPT_PRODUCE_MODELS);
		new BoolOption(":produce-assignments",
				"Produce assignments for named Boolean terms",
				false, OPT_PRODUCE_ASSIGNMENTS);
		new IntOption(":random-seed", "Set the random seed",
				true, OPT_RANDOM_SEED);
		new BoolOption(":interactive-mode", "Cache all asserted terms",
				false, OPT_INTERACTIVE_MODE);
		new BoolOption(":interpolant-check-mode",
				"Check generated interpolants",
				false, OPT_INTERPOLANT_CHECK_MODE);
		new BoolOption(":produce-unsat-cores", "Enable unsat core generation",
				false, OPT_PRODUCE_UNSAT_CORES);
		new BoolOption(":unsat-core-check-mode", "Check generated unsat cores",
				false, OPT_UNSAT_CORE_CHECK_MODE);
		new BoolOption(":print-terms-cse",
				"Eliminate common subexpressions in output",
				true, OPT_PRINT_TERMS_CSE);
		new BoolOption(":model-check-mode",
				"Check satisfiable formulas against the produced model",
				false, OPT_MODEL_CHECK_MODE);
		new StringOption(":proof-transformation",
				"Algorithm used to transform the resolution proof tree", true,
				OPT_PROOF_TRANSFORMATION);
		new BoolOption(":produce-interpolants", "Enable interpolant production",
				false, OPT_PRODUCE_INTERPOLANTS);
		new BoolOption(":partial-models", "Don't totalize models", true,
				OPT_MODELS_PARTIAL);
		new StringOption(":check-type",
				"Strength of check used in check-sat command", true,
				OPT_CHECK_TYPE);
		new BoolOption(":simplify-interpolants",
				"Apply strong context simplification to computed interpolants",
				true, OPT_SIMPLIFY_INTERPOLANTS);
		new StringOption(":simplify-check-type",
				"Strength of check used in simplify command", true,
				OPT_SIMPLIFY_CHECK_TYPE);
		new BoolOption(":simplify-repeatedly",
				"Simplify until the fixpoint is reached", true,
				OPT_SIMPLIFY_REPEATEDLY);
		//// Create new option object for every new option
	}
	
	/**
	 * Delta debugger friendly version.  Exits with following codes:
	 * model-check-mode fails: 1
	 * interpolant-check-mode fails: 2
	 * exception during check-sat: 3
	 * command that needed sat after last check got unsat: 4
	 * command that needed unsat after last check got sat: 5
	 */
	private final boolean mDDFriendly =
	        !Config.COMPETITION 
			    && System.getProperty("smtinterpol.ddfriendly") != null;
	
	/**
	 * Default constructor using the root logger and no user termination
	 * request.  If this constructor is used, SMTInterpol assumes ownership of
	 * the logger.
	 */
	public SMTInterpol() {
		this(Logger.getRootLogger(), true, new NoUserCancellation());
	}
	
	/**
	 * Construct SMTInterpol with a user-owned logger but without user
	 * termination request.  Note that the logger is assumed to be correctly set
	 * up.
	 * @param logger The logger owned by the caller.
	 */
	public SMTInterpol(Logger logger) {
		this(logger, false, new NoUserCancellation());
	}
	
	/**
	 * Construct SMTInterpol with a but without user termination request.  The
	 * logger has to be set up correctly if SMTInterpol should not take
	 * ownership of it.
	 * @param logger    The logger owned by the caller.
	 * @param ownLogger Should SMTInterpol take ownership of the logger?
	 */
	public SMTInterpol(Logger logger, boolean ownLogger) {
		this(logger, ownLogger, new NoUserCancellation());
	}
	
	/**
	 * Default constructor using the root logger and a given user termination
	 * request.  If this constructor is used, SMTInterpol assumes ownership of
	 * the logger.
	 * @param cancel User termination request to poll during checks.
	 */
	public SMTInterpol(TerminationRequest cancel) {
		this(Logger.getRootLogger(), true, cancel);
	}
	
	/**
	 * Construct SMTInterpol with a user-owned logger and a user termination
	 * request.  Note that the logger is assumed to be correctly set up.
	 * @param logger The logger owned by the caller.
	 * @param cancel User termination request to poll during checks.
	 */
	public SMTInterpol(Logger logger, TerminationRequest cancel) {
		this(logger, false, cancel);
	}
	
	/**
	 * Construct SMTInterpol with a user-owned logger but without user
	 * termination request.  Note that the logger is assumed to be correctly set
	 * up.
	 * @param logger    The logger owned by the caller.
	 * @param ownLogger Should SMTInterpol take ownership of the logger?
	 * @param cancel    User termination request to poll during checks.
	 */
	public SMTInterpol(
			Logger logger, boolean ownLogger, TerminationRequest cancel) {
		if (cancel == null)
			cancel = new NoUserCancellation();
		mLogger = logger;
		if (ownLogger) {
			mLayout = new SimpleLayout();
			mAppender = new WriterAppender(mLayout, mErr);
			mLogger.addAppender(mAppender);
			mLogger.setLevel(Config.DEFAULT_LOG_LEVEL);
		}
		mTimeout = 0;
		mCancel = cancel;
		reset();
	}
	/**
	 * Copy the current context and modify some pre-theory options.  The copy
	 * shares the push/pop stack on the symbols but not on the assertions.
	 * Users should be careful not to mess up the push/pop stack, i.e., not to
	 * push on one context and pop on another one.
	 * 
	 * Note that this cloning does not clone the assertion stack and should not
	 * be used in multi-threaded contexts since users cannot guarantee correct
	 * push/pop-stack treatment.
	 * @param other   The context to clone.
	 * @param options The options to set before setting the logic.
	 */
	public SMTInterpol(SMTInterpol other, Map<String, Object> options) {
		super(other.getTheory());
		mLogger = other.mLogger;
		mTimeout = other.mTimeout;
		if (options != null)
			for (Map.Entry<String, Object> me : options.entrySet())
				setOption(me.getKey(), me.getValue());
		mCancel = other.mCancel;
		mEngine = new DPLLEngine(getTheory(), mLogger, mCancel);
		mClausifier = new Clausifier(mEngine, 0);
		mClausifier.setLogic(getTheory().getLogic());
		mEngine.getRandom().setSeed(mRandomSeed);
	}
	
	// Called in ctor => make it final
	/**
	 * Unset the logic and clear the assertion stack.  This does not reset
	 * online modifyable options.
	 */
	public final void reset() {
		super.reset();
		mEngine = null;
		mModel = null;
		mAssertionStackModified = true;
        if (mAssertions != null)
        	mAssertions.clear();
	}
	
	@Override
	public void push(int n) throws SMTLIBException {
		super.push(n);
		modifyAssertionStack();
		while (n-- > 0) {
			if (mAssertions != null)
				mAssertions.beginScope();
			mClausifier.push();
		}
	}
	
	@Override
	public void pop(int n) throws SMTLIBException {
		super.pop(n);
		modifyAssertionStack();
		int i = n;
		while (i-- > 0) {
			if (mAssertions != null)
				mAssertions.endScope();
		}
		mClausifier.pop(n);
		if (mStackLevel < mBy0Seen)
			// We've popped all division-by-0s.
			mBy0Seen = -1;
	}
	
	@Override
	public LBool checkSat() throws SMTLIBException {
		if (mEngine == null)
			throw new SMTLIBException("No logic set!");
		mModel = null;
		mAssertionStackModified = false;
		Timer timer = null;
		if (mTimeout > 0) {
			timer = new Timer("Timing thread",true);
			timer.schedule(new TimerTask() {

				@Override
				public void run() {
					synchronized (mEngine) {
						mEngine.setCompleteness(DPLLEngine.INCOMPLETE_TIMEOUT);
						mEngine.stop();
					}
				}
			
			}, mTimeout);
		}
		
		LBool result = LBool.UNKNOWN;
		mReasonUnknown = ReasonUnknown.INCOMPLETE;
		mEngine.setRandomSeed(mRandomSeed);
		try {
			if (mCheckType.check(mEngine)) {
				if (mEngine.hasModel()) {
					result = LBool.SAT;
					if (mModelCheckMode/* && m_ProduceModels*/) {
						mModel = new de.uni_freiburg.informatik.ultimate.
						                smtinterpol.model.Model(
								mClausifier, getTheory(), mPartialModels);
						for (Term asserted : mAssertions) {
							Term checkedResult = mModel.evaluate(asserted);
							if (checkedResult != getTheory().mTrue) {
								if (mDDFriendly)
									System.exit(1);
								mLogger.fatal("Model does not satisfy " 
										+ asserted.toStringDirect());
//								for (Term t : getSatisfiedLiterals())
//									if (m_Model.evaluate(t) != getTheory().TRUE)
//										m_Logger.fatal("Unsat lit: " + t.toStringDirect());
							}
						}
					}
				} else {
					result = LBool.UNKNOWN;
					switch(mEngine.getCompleteness()) {
					case DPLLEngine.COMPLETE:
						if (mCheckType == CheckType.FULL)
							throw new InternalError("Complete but no model?");
						mReasonUnknown = ReasonUnknown.INCOMPLETE;
						break;
					case DPLLEngine.INCOMPLETE_MEMOUT:
						mReasonUnknown = ReasonUnknown.MEMOUT;
						break;
					case DPLLEngine.INCOMPLETE_TIMEOUT:
						mReasonUnknown = ReasonUnknown.TIMEOUT;
						break;
					case DPLLEngine.INCOMPLETE_QUANTIFIER:
					case DPLLEngine.INCOMPLETE_THEORY:
						mReasonUnknown = ReasonUnknown.INCOMPLETE;
						break;
					case DPLLEngine.INCOMPLETE_UNKNOWN:
						mReasonUnknown = ReasonUnknown.CRASHED;
						break;
					case DPLLEngine.INCOMPLETE_CHECK:
						mReasonUnknown = ReasonUnknown.INCOMPLETE;
						break;
					case DPLLEngine.INCOMPLETE_CANCELLED:
						mReasonUnknown = ReasonUnknown.CANCELLED;
						break;
					default:
						throw new InternalError("Unknown incompleteness reason");
					}
					mLogger.info(
							new DebugMessage(
									"Got {0} as reason to return unknown",
									mEngine.getCompletenessReason()));
				}
			} else {
				result = LBool.UNSAT;
			}
		} catch (OutOfMemoryError eoom) {
			// BUGFIX: Don't do this since log4j will produce another OOM.
//			m_Logger.fatal("OOM during check ",oom);
			mReasonUnknown = ReasonUnknown.MEMOUT;
		} catch (Throwable ex) {
			if (mDDFriendly)
				System.exit(3);// NOCHECKSTYLE
			mLogger.fatal("Error during check ",ex);
			mReasonUnknown = ReasonUnknown.CRASHED;
		}
		mStatus = result;
		if (Config.CHECK_STATUS_SET && isStatusSet() 
				&& mReasonUnknown != ReasonUnknown.MEMOUT
					&& !mStatus.toString().equals(mStatusSet)) {
			mLogger.warn("Status differs: User said " + mStatusSet
					+ " but we got " + mStatus);
			if (mDDFriendly)
				System.exit(13);
		}
		mStatusSet = null;
		if (timer != null)
			timer.cancel();
		return result;
	}
	
	private final boolean isStatusSet() {
		return mStatusSet != null && !mStatusSet.equals("unknown");
	}

	@Override
	public void setLogic(String logic)
	    throws UnsupportedOperationException, SMTLIBException {
		try {
			setLogic(Logics.valueOf(logic));
		} catch (IllegalArgumentException ex) {
			/* Logic is not in enumeration */
			throw new 
			UnsupportedOperationException("Logic " + logic + " not supported");
		}
	}
	
	@Override
	public void setLogic(Logics logic)
		throws UnsupportedOperationException, SMTLIBException {
		mSolverSetup = new SMTInterpolSetup(mProofMode);
		super.setLogic(logic);
		try {
			mEngine = new DPLLEngine(getTheory(), mLogger, mCancel);
			mClausifier = new Clausifier(mEngine, mProofMode);
			// This has to be before set-logic since we need to capture
			// initialization of CClosure.
			mEngine.setProofGeneration(
					mProduceProofs || mProduceUnsatCores || mProduceInterpolants);
			mClausifier.setLogic(logic);
			mClausifier.setAssignmentProduction(mProduceAssignment);
			mEngine.setProduceAssignments(mProduceAssignment);
			mEngine.setRandomSeed(mRandomSeed);
		} catch (UnsupportedOperationException eLogicUnsupported) {
			super.reset();
			mEngine = null;
			mClausifier = null;
			throw eLogicUnsupported;
		}
	}

	@Override
	public LBool assertTerm(Term term) throws SMTLIBException {
		if (mEngine == null)
			throw new SMTLIBException("No logic set!");
		super.assertTerm(term);
		if (!term.getSort().equals(getTheory().getBooleanSort())) {
			if (term.getSort().getTheory() == getTheory())
				throw new SMTLIBException("Asserted terms must have sort Bool");
			else
				throw new SMTLIBException("Asserted terms created with incompatible theory");
		}
		if (Config.STRONG_USAGE_CHECKS && term.getFreeVars().length != 0)
			throw new SMTLIBException("Asserted terms must be closed");
		if (mAssertions != null)
			mAssertions.add(term);
		if (mEngine.inconsistent()) {
			mLogger.info("Asserting into inconsistent context");
			return LBool.UNSAT;
		}
		try {
			modifyAssertionStack();
			mClausifier.addFormula(term);
			/* We always have to reset the flag, but only need to set the stack
			 * level if it is not already set. 
			 */
			if (mClausifier.resetBy0Seen() && mBy0Seen == -1)
				mBy0Seen = mStackLevel;
			if (!mEngine.quickCheck()) {
				mLogger.info("Assertion made context inconsistent");
				return LBool.UNSAT;
			}
		} catch (UnsupportedOperationException ex) {
			throw new SMTLIBException(ex.getMessage());
		} catch (RuntimeException exc) {
			if (mDDFriendly)
				System.exit(7);// NOCHECKSTYLE
			throw exc;
		} catch (AssertionError exc) {
			if (mDDFriendly)
				System.exit(7);// NOCHECKSTYLE
			throw exc;
		}
		return LBool.UNKNOWN;
	}

	@Override
	public Term[] getAssertions() throws SMTLIBException {
		if (mEngine == null)
			throw new SMTLIBException("No logic set!");
		if (mAssertions != null)
			return mAssertions.toArray(new Term[mAssertions.size()]);
		throw new SMTLIBException(
				"Set option :interactive-mode to true to get assertions!");
	}

	@Override
	public Assignments getAssignment() throws SMTLIBException {
		if (mEngine == null)
			throw new SMTLIBException("No logic set!");
		if (!mEngine.isProduceAssignments())
			throw new SMTLIBException(
				"Set option :produce-assignments to true to generate assignments!");
		checkAssertionStackModified();
		return mEngine.getAssignments();
	}

	@Override
	public Object getInfo(String info) throws UnsupportedOperationException {
		if (":status".equals(info))
			return mStatus;
		if (":name".equals(info))
			return NAME;
		if (":version".equals(info))
			return new QuotedObject(Main.getVersion());
		if (":authors".equals(info))
			return AUTHORS;
		if (":all-statistics".equals(info)) {
			return mEngine == null ? new Object[0] : mEngine.getStatistics();
		}
		if (":status-set".equals(info))
			return mStatusSet;
		if (":options".equals(info)) {
			return OPTIONS.getOptionNames();
		}
		if (":reason-unknown".equals(info)) {
			if (mStatus != LBool.UNKNOWN)
				throw new SMTLIBException("Status not unknown");
			return mReasonUnknown;
		}
		if (":assertion-stack-levels".equals(info))
			return mStackLevel;
		// Info from our SMTLIB interpolation proposal
		if (":interpolation-method".equals(info))
			return INTERPOLATION_METHOD;
		Option opt = OPTIONS.find(info);
		if (opt != null) {
			if (opt.isOnlineModifyable()) {
				return new Object[] { 
					":description",
					new QuotedObject(opt.getDescription()),
					":online-modifyable" };
			}
			return new Object[] {
				":description", new QuotedObject(opt.getDescription()) };
		}
		throw new UnsupportedOperationException();
	}

	@Override
	public Object getOption(String opt) throws UnsupportedOperationException {
		Option o = OPTIONS.find(opt);
		if (o == null)
			throw new UnsupportedOperationException();
		switch (o.getOptionNumber()) {
		case OPT_PRINT_SUCCESS:
			return mReportSuccess;
		case OPT_VERBOSITY:
			switch(mLogger.getLevel().toInt()) {
			case Level.ALL_INT:
				return BigInteger.valueOf(6); // NOCHECKSTYLE
			case Level.DEBUG_INT:
				return BigInteger.valueOf(5); // NOCHECKSTYLE
			case Level.INFO_INT:
				return BigInteger.valueOf(4); // NOCHECKSTYLE
			case Level.WARN_INT:
				return BigInteger.valueOf(3); // NOCHECKSTYLE
			case Level.ERROR_INT:
				return BigInteger.valueOf(2);
			case Level.FATAL_INT:
				return BigInteger.valueOf(1);
			default:
				return BigInteger.valueOf(0);
			}
		case OPT_TIMEOUT:
			return BigInteger.valueOf(mTimeout);
		case OPT_REGULAR_OUTPUT_CHANNEL:
			return mOutName;
		case OPT_DIAGNOSTIC_OUTPUT_CHANNEL:
			return mErrName;
		case OPT_PRODUCE_PROOFS:
			return mProduceProofs;
		case OPT_PRODUCE_MODELS:
			return mProduceModels;
		case OPT_PRODUCE_ASSIGNMENTS:
			return mProduceAssignment;
		case OPT_RANDOM_SEED:
			return BigInteger.valueOf(mRandomSeed);
		case OPT_INTERACTIVE_MODE:
			return mAssertions != null;
		case OPT_INTERPOLANT_CHECK_MODE:
			return mInterpolantCheckMode;
		case OPT_PRODUCE_UNSAT_CORES:
			return mProduceUnsatCores;
		case OPT_UNSAT_CORE_CHECK_MODE:
			return mUnsatCoreCheckMode;
		case OPT_PRINT_TERMS_CSE:
			return mPrintCSE;
		case OPT_MODEL_CHECK_MODE:
			return mModelCheckMode;
		case OPT_PROOF_TRANSFORMATION:
			return mProofTransformation.name();
		case OPT_PRODUCE_INTERPOLANTS:
			return mProduceInterpolants;
		case OPT_MODELS_PARTIAL:
			return mPartialModels;
		case OPT_CHECK_TYPE:
			return mCheckType.name().toLowerCase();
		case OPT_SIMPLIFY_INTERPOLANTS:
			return mSimplifyInterpolants;
		case OPT_SIMPLIFY_CHECK_TYPE:
			return mSimplifyCheckType.name().toLowerCase();
		case OPT_SIMPLIFY_REPEATEDLY:
			return mSimplifyRepeatedly;
		default:
			throw new InternalError("This should be implemented!!!");
		}
	}

	@Override
	public Term getProof()
	    throws SMTLIBException, UnsupportedOperationException {
		if (mEngine == null)
			throw new SMTLIBException("No logic set!");
		int proofMode = 0;
		if (mProduceInterpolants || mProduceUnsatCores)
			proofMode = 1;
		if (mProduceProofs)
			proofMode = 2;
		if (proofMode == 0)
			throw new SMTLIBException("Option :produce-proofs not set to true");
		if (proofMode == 1)
			mLogger.warn("Using partial proofs (cut at CNF-level).  "
				+ "Set option :produce-proofs to true to get complete proofs."
			);
		checkAssertionStackModified();
		Clause unsat = retrieveProof();
		if (Config.CHECK_PROP_PROOF) {
			PropProofChecker ppc = new PropProofChecker();
			boolean correct = ppc.check(unsat);
			assert correct;
		}
		try {
			ProofTermGenerator generator = new ProofTermGenerator(getTheory());
			Term res = generator.convert(retrieveProof());
			if (mBy0Seen != -1)
				res = new Div0Remover().transform(res);
			return res;
		} catch (Exception exc) {	
			throw new SMTLIBException(exc.getMessage() == null 
					? exc.toString() : exc.getMessage());
		}
	}
	
	@SuppressWarnings("unchecked")
	@Override
	public Term[] getInterpolants(Term[] partition, int[] startOfSubtree) {
		if (mEngine == null)
			throw new SMTLIBException("No logic set!");
		if (!mProduceProofs && !mProduceInterpolants)
			throw new SMTLIBException(
					"Interpolant production not enabled.  Set either :produce-interpolants or :produce-proofs to true");
		checkAssertionStackModified();
		if (partition.length != startOfSubtree.length)
			throw new SMTLIBException(
			    "Partition table and subtree array need to have equal length");
		if (Config.STRONG_USAGE_CHECKS) {
			for (int i = 0; i < partition.length; i++) {
				if (startOfSubtree[i] < 0)
					throw new SMTLIBException(
					    "subtree array must not contain negative element");
				int j = i;
				while (startOfSubtree[i] < j)
					j = startOfSubtree[j - 1];
				if (startOfSubtree[i] != j)
					throw new SMTLIBException("malformed subtree array.");
			}
			if (startOfSubtree[partition.length - 1] != 0)
				throw new SMTLIBException("malformed subtree array.");
		}
		Set<String>[] parts = new Set[partition.length];
		String errormsg = 
			"arguments must be named terms or conjunctions of named terms";
		for (int i = 0; i < partition.length; i++) {
			if (!(partition[i] instanceof ApplicationTerm)) {
				throw new SMTLIBException(errormsg);
			}
			FunctionSymbol fsym = ((ApplicationTerm) partition[i]).getFunction();
			Term[] terms;
			if (fsym.isIntern()) {
				if (!fsym.getName().equals("and"))
					throw new SMTLIBException(errormsg);
				terms = ((ApplicationTerm) partition[i]).getParameters();
			} else
				terms = new Term[] { partition[i] };
			parts[i] = new HashSet<String>();
			for (int j = 0; j < terms.length; j++) {
				if (!(terms[j] instanceof ApplicationTerm)) {
					throw new SMTLIBException(errormsg);
				}
				ApplicationTerm appTerm = (ApplicationTerm) terms[j];
				if (appTerm.getParameters().length != 0)
					throw new SMTLIBException(errormsg);
				if (appTerm.getFunction().isIntern())
					throw new SMTLIBException(errormsg);
				parts[i].add(appTerm.getFunction().getName().intern());
			}
		}
		SMTInterpol tmpBench = null;
		SymbolCollector collector = null;
		Set<FunctionSymbol> globals = null;
		if (mInterpolantCheckMode) {
			HashSet<String> usedParts = new HashSet<String>();
			for (Set<String> part : parts)
				usedParts.addAll(part);
			tmpBench = new SMTInterpol(this,
					Collections.singletonMap(":interactive-mode",
							(Object)Boolean.TRUE));
			Level old = tmpBench.mLogger.getLevel();
			try {
				tmpBench.mLogger.setLevel(Level.ERROR);
				// Clone the current context except for the parts used in the
				// interpolation problem
				collector = new SymbolCollector();
				collector.startCollectTheory();
			termloop: 
			    for (Term asserted : mAssertions) {
					if (asserted instanceof AnnotatedTerm) {
						AnnotatedTerm annot = (AnnotatedTerm) asserted;
						for (Annotation an : annot.getAnnotations()) {
							if (":named".equals(an.getKey()) 
									&& usedParts.contains(an.getValue()))
								continue termloop;
						}
					}
					tmpBench.assertTerm(asserted);
					collector.addGlobalSymbols(asserted);
				}
				globals = collector.getTheorySymbols();
			} finally {
				tmpBench.mLogger.setLevel(old);
			}
			// free space
			usedParts = null;
		}
		Interpolator interpolator =
			new Interpolator(mLogger, tmpBench, getTheory(), parts, startOfSubtree);
		Clause refutation = retrieveProof();
		Term[] ipls = interpolator.getInterpolants(refutation);
		
		if (mBy0Seen != -1) {
			Div0Remover rem = new Div0Remover();
			for (int i = 0; i < ipls.length; ++i)
				ipls[i] = rem.transform(ipls[i]);
		}
		
		if (mInterpolantCheckMode) {
			boolean error = false;
			Level old = tmpBench.mLogger.getLevel();
			try {
				tmpBench.mLogger.setLevel(Level.ERROR);
				// Compute Symbol occurrence
				Map<FunctionSymbol, Integer>[] occs =
					new Map[partition.length];
				for (int i = 0; i < partition.length; ++i)
					occs[i] = collector.collect(partition[i]);
				// Recompute the symbol occurrence:
				// occs[i] should be the symbols occurring in the subtree of
				// partition[i]
				for (int i = 0; i < startOfSubtree.length; ++i) {
					// Find children
					int child = i - 1;
					while (child >= startOfSubtree[i]) {
						// join occurrence maps
						for (Map.Entry<FunctionSymbol, Integer> me
						        : occs[child].entrySet()) {
							Integer ival = occs[i].get(me.getKey());
							ival = ival == null ? me.getValue()
								: ival + me.getValue();
							occs[i].put(me.getKey(), ival);
						}
						child = startOfSubtree[child] - 1;
					}
				}
				SymbolChecker checker = new SymbolChecker(globals);
				for (int i = 0; i < startOfSubtree.length; ++i) {
					tmpBench.push(1);
					// Find and assert children
					int child = i - 1;
					while (child >= startOfSubtree[i]) {
						tmpBench.assertTerm(ipls[child]);
						child = startOfSubtree[child] - 1;
					}
					// Assert node
					tmpBench.assertTerm(partition[i]);
					// Assert negated interpolant
					try {
						if (i != ipls.length)
							tmpBench.assertTerm(tmpBench.term("not", ipls[i]));
					} catch (SMTLIBException exc) {
						mLogger.error("Could not assert interpolant", exc);
					}
					LBool res = tmpBench.checkSat();
					if (res != LBool.UNSAT) {
						if (mDDFriendly)
							System.exit(2);
						mLogger.error(new DebugMessage(
						        "Interpolant {0} not inductive: "
								+ " (Check returned {1})", i, res));
						error = true;
					}
					tmpBench.pop(1);
					// Check symbol condition
					if (i != ipls.length 
						&& checker.check(ipls[i], occs[i], occs[ipls.length])) {
						mLogger.error(new DebugMessage(
								"Symbol error in Interpolant {0}.  "
								+ "Subtree only symbols: {1}.  "
								+ "Non-subtree only symbols: {2}.", i,
								checker.getLeftErrors(),
								checker.getRightErrors()));
						error = true;
					}
				}
			} finally {
				tmpBench.mLogger.setLevel(old);
				// Not needed for now, but maybe later...
				tmpBench.exit();
			}
			if (error)
				throw new SMTLIBException(
				        "generated interpolants did not pass sanity check");
		}
		if (mSimplifyInterpolants) {
			SimplifyDDA simplifier = new SimplifyDDA(new SMTInterpol(this, 
					Collections.singletonMap(
							":check-type", (Object) mSimplifyCheckType.name())),
							mSimplifyRepeatedly);
			for (int i = 0; i < ipls.length; ++i)
				ipls[i] = simplifier.getSimplifiedTerm(ipls[i]);
		}
		return ipls;
	}
	
	@Override
	public Term[] getUnsatCore()
	    throws SMTLIBException, UnsupportedOperationException {
		if (mEngine == null)
			throw new SMTLIBException("No logic set!");
		if (!mProduceUnsatCores)
			throw new SMTLIBException(
					"Set option :produce-unsat-cores to true before using get-unsat-cores");
		checkAssertionStackModified();
		Clause unsat = mEngine.getProof();
		if (unsat == null)
			throw new SMTLIBException("Logical context not inconsistent!");
		Term[] core = new UnsatCoreCollector(this).getUnsatCore(unsat);
		if (mUnsatCoreCheckMode) {
			HashSet<String> usedParts = new HashSet<String>();
			for (Term t : core)
				usedParts.add(((ApplicationTerm)t).getFunction().getName());
			SMTInterpol tmpBench = new SMTInterpol(this, null);
			Level old = tmpBench.mLogger.getLevel();
			try {
				tmpBench.mLogger.setLevel(Level.ERROR);
				// Clone the current context except for the parts used in
				// the unsat core
			termloop:
			    for (Term asserted : mAssertions) {
					if (asserted instanceof AnnotatedTerm) {
						AnnotatedTerm annot = (AnnotatedTerm) asserted;
						for (Annotation an : annot.getAnnotations()) {
							if (":named".equals(an.getKey()) 
									&& usedParts.contains(an.getValue()))
								continue termloop;
						}
					}
					tmpBench.assertTerm(asserted);
				}
				for (Term t : core)
					tmpBench.assertTerm(t);
				LBool isUnsat = tmpBench.checkSat();
				if (isUnsat != LBool.UNSAT) {
					mLogger.error(new DebugMessage(
							"Unsat core could not be proven unsat (Result is {0})",
							isUnsat));
				}
			} finally {
				tmpBench.mLogger.setLevel(old);
				// Not needed for now, but maybe later...
				tmpBench.exit();
			}
		}
		return core;
	}

	@Override
	public Map<Term, Term> getValue(Term[] terms)
	    throws SMTLIBException, UnsupportedOperationException {
		if (mEngine == null)
			throw new SMTLIBException("No logic set!");
		buildModel();
		return mModel.evaluate(terms);
	}
	
	@Override
	public Model getModel() throws SMTLIBException,
			UnsupportedOperationException {
		if (mEngine == null)
			throw new SMTLIBException("No logic set!");
		buildModel();
		return mModel;
	}

	@Override
	public void setInfo(String info, Object value) {
		if (info.equals(":status")
			&& value instanceof String) {
			if (value.equals("sat")) {
				mStatus = LBool.SAT;
				mStatusSet = "sat";
			} else if (value.equals("unsat")) {
				mStatus = LBool.UNSAT;
				mStatusSet = "unsat";
			} else if (value.equals("unknown")) {
				mStatus = LBool.UNKNOWN;
				mStatusSet = "unknown";
			}
		}
	}
	
	/**
	 * Translates special files names specified by SMTLIB into PrintWriters.
	 * 
	 * The special file names are <pre>stdout</pre> and <pre>stderr</pre>.
	 * @param file Name of a file or a special file name.
	 * @return PrintWriter to write to this file.
	 * @throws IOException Output file could not be opened for writing.
	 */
	public PrintWriter createChannel(String file) throws IOException {
		if (file.equals("stdout"))
			return new PrintWriter(System.out);
		else if (file.equals("stderr"))
			return new PrintWriter(System.err);
		else
			return new PrintWriter(new FileWriter(file));
	}
	
	private final void checkOnlineModifyable(Option opt) throws SMTLIBException {
		if (mEngine != null && !opt.isOnlineModifyable())
			throw new SMTLIBException("Option " + opt.getName() 
					+ " can only be changed before setting the logic");
	}
	
	@Override
	public void setOption(String opt, Object value)
	    throws UnsupportedOperationException, SMTLIBException {
		Option o = OPTIONS.find(opt);
		if (o == null)
			throw new UnsupportedOperationException();
		checkOnlineModifyable(o);
		switch (o.getOptionNumber()) {
		case OPT_PRINT_SUCCESS:
			mReportSuccess = o.checkArg(value, mReportSuccess);
			break;
		case OPT_VERBOSITY:
			BigInteger blevel = o.checkArg(value, BigInteger.ZERO);// FAKE...
			int level = blevel.bitLength() >= 32 ?  // NOCHECKSTYLE
					Integer.MAX_VALUE : blevel.intValue();
			if (level > 5) // NOCHECKSTYLE
				mLogger.setLevel(Level.ALL);
			else if (level > 4) // NOCHECKSTYLE
				mLogger.setLevel(Level.DEBUG);
			else if (level > 3) // NOCHECKSTYLE
				mLogger.setLevel(Level.INFO);
			else if (level > 2)
				mLogger.setLevel(Level.WARN);
			else if (level > 1)
				mLogger.setLevel(Level.ERROR);
			else if (level > 0)
				mLogger.setLevel(Level.FATAL);
			else if (level == -1)
				mLogger.setLevel(Level.TRACE);
			else
				mLogger.setLevel(Level.OFF);
			break;
		case OPT_TIMEOUT:
		{
			BigInteger val = o.checkArg(value, BigInteger.ZERO);// FAKE...
			if (val.signum() == -1)
				mTimeout = 0;
			else if (val.bitLength() < 63) // NOCHECKSTYLE
				mTimeout = val.longValue();
			else
				// Don't think anyone will wait for that time...
				mTimeout = Long.MAX_VALUE;
			break;
		}
		case OPT_REGULAR_OUTPUT_CHANNEL:
			mOutName = o.checkArg(value, mOutName);
			break;
		case OPT_DIAGNOSTIC_OUTPUT_CHANNEL:
			if (mAppender == null)
				throw new SMTLIBException("SMTInterpol does not own the logger");
			try {
				String arg = o.checkArg(value, mErrName);
				mErr = createChannel(arg);
				mAppender.setWriter(mErr);
				mErrName = arg;
			} catch (IOException ex) {
				mLogger.error(ex);
				throw new SMTLIBException("file not found: " + value);
			}
			break;
		case OPT_PRODUCE_PROOFS:
			if (mProduceProofs = o.checkArg(value, mProduceProofs))
				mProofMode = 2;
			break;
		case OPT_PRODUCE_MODELS:
			mProduceModels = o.checkArg(value, mProduceModels);
			break;
		case OPT_PRODUCE_ASSIGNMENTS:
			if ((mProduceAssignment = o.checkArg(value, mProduceAssignment))
				&& mProofMode == 0)
				mProofMode = 1;
			break;
		case OPT_RANDOM_SEED:
		{
			BigInteger val = o.checkArg(value, BigInteger.ZERO);//FAKE...
			mRandomSeed = val.bitLength() < 64 ?  // NOCHECKSTYLE
					val.longValue() : Long.MAX_VALUE;
			if (mEngine != null)
				mEngine.setRandomSeed(mRandomSeed);
			break;
		}
		case OPT_INTERACTIVE_MODE:
			if (o.checkArg(value, Boolean.TRUE) == Boolean.TRUE)// FAKE...
				mAssertions = new ScopedArrayList<Term>();
			else if (!mInterpolantCheckMode && !mUnsatCoreCheckMode)
				mAssertions = null;
			break;
		case OPT_INTERPOLANT_CHECK_MODE:
			if ((mInterpolantCheckMode =
				    o.checkArg(value, mInterpolantCheckMode)) 
				&& mAssertions == null)
					mAssertions = new ScopedArrayList<Term>();
			break;
		case OPT_PRODUCE_UNSAT_CORES:
			if ((mProduceUnsatCores = o.checkArg(value, mProduceUnsatCores))
				&& mProofMode == 0)
				mProofMode = 1;
			break;
		case OPT_UNSAT_CORE_CHECK_MODE:
			if ((mUnsatCoreCheckMode = o.checkArg(value, mUnsatCoreCheckMode))
				 && mAssertions == null)
					mAssertions = new ScopedArrayList<Term>();
			break;
		case OPT_PRINT_TERMS_CSE:
			mPrintCSE = o.checkArg(value, mPrintCSE);
			break;
		case OPT_MODEL_CHECK_MODE:
			if ((mModelCheckMode = o.checkArg(value, mModelCheckMode))
				&& mAssertions == null)
					mAssertions = new ScopedArrayList<Term>();
			break;
		case OPT_PROOF_TRANSFORMATION: {
			String arg = o.checkArg(value, ""); // FAKE dummy
			try {
				AvailableTransformations tmp =
					AvailableTransformations.valueOf(arg);
				mProofTransformation = tmp;
			} catch (IllegalArgumentException eiae) {
				// The enum constant is not present
				StringBuilder sb = new StringBuilder();
				sb.append("Illegal value. Only ");
				String sep = "";
				for (AvailableTransformations a : AvailableTransformations.values()) {
					sb.append(sep).append(a.name());
					sep = ", ";
				}
				sb.append(" allowed.");
				throw new SMTLIBException(sb.toString());
			}
			break;
		}
		case OPT_PRODUCE_INTERPOLANTS:
			if ((mProduceInterpolants = o.checkArg(value, mProduceInterpolants))
				&& mProofMode == 0)
				mProofMode = 1;
			break;
		case OPT_MODELS_PARTIAL:
			mPartialModels = o.checkArg(value, mPartialModels);
			mModel = null;
			break;
		case OPT_CHECK_TYPE:
			mCheckType = CheckType.fromOption(o, value);
			break;
		case OPT_SIMPLIFY_INTERPOLANTS:
			mSimplifyInterpolants = o.checkArg(value, mSimplifyInterpolants);
			break;
		case OPT_SIMPLIFY_CHECK_TYPE:
			mSimplifyCheckType = CheckType.fromOption(o, value);
			break;
		case OPT_SIMPLIFY_REPEATEDLY:
			mSimplifyRepeatedly = o.checkArg(value, mSimplifyRepeatedly);
			break;
		default:
			throw new InternalError("This should be implemented!!!");
		}
	}
	
	public Term simplify(Term term) throws SMTLIBException {
		CheckType old = mCheckType;
		int oldNumScopes = mStackLevel;
		try {
			mCheckType = mSimplifyCheckType;
			return new SimplifyDDA(this, mSimplifyRepeatedly).
					getSimplifiedTerm(term);
		} finally {
			mCheckType = old;
			assert (mStackLevel == oldNumScopes);
		}
	}

	/**
	 * Perform a restart and switch the decisions of all undecided literals.
	 * This method should efficiently lead the solver to explore another path
	 * in the search tree. 
	 */
	public void flipDecisions() {
		mEngine.flipDecisions();
	}
	
	/**
	 * Flip the truth value decision for a name literal.
	 * @param name The name used in the annotation for this literal.
	 * @throws SMTLIBException If name not known.
	 */
	public void flipNamedLiteral(String name) throws SMTLIBException {
		mEngine.flipNamedLiteral(name);
	}

	/**
	 * Access to the internal CNF transformer.  Should not be used by users.
	 * @return Internal CNF transformer.
	 */
	public Clausifier getClausifier() {
		return mClausifier;
	}

	/**
	 * Access to the internal DPLL engine.  Should not be used by users.
	 * @return Internal DPLL engine.
	 */
	public DPLLEngine getEngine() {
		return mEngine;
	}	

	/**
	 * Access to the logger used by SMTInterpol.
	 * @return The logger used by SMTInterpol.
	 */
	public Logger getLogger() {
		return mLogger;
	}	

	protected void setEngine(DPLLEngine engine) {
		mEngine = engine;
	}

	protected void setClausifier(Clausifier clausifier) {
		mClausifier = clausifier;
	}
	
	private void checkAssertionStackModified() throws SMTLIBException {
		if (mAssertionStackModified)
			throw new SMTLIBException(
					"Assertion stack has been modified since last check-sat!");
	}
	
	private void modifyAssertionStack() {
		mAssertionStackModified = true;
		mModel = null;
	}
	
	private void buildModel() throws SMTLIBException {
		checkAssertionStackModified();
		if (mEngine.inconsistent()) {
			if (mDDFriendly)
				System.exit(4); // NOCHECKSTYLE
			throw new SMTLIBException("Context is inconsistent");
		}
		if (mModel == null) {
			mModel = new
				de.uni_freiburg.informatik.ultimate.smtinterpol.model.Model(
					mClausifier, getTheory(), mPartialModels);
		}
	}
	
	/**
	 * Retrieve the proof in its internal format.  Users should use
	 * {@link #getProof()} to retrieve the proof as a proof term.
	 * @return Internal proof.
	 * @throws SMTLIBException If no proof is present or the proof is found to
	 *                         to be incorrect.
	 */
	public Clause retrieveProof() throws SMTLIBException {
		Clause unsat = mEngine.getProof();
		if (unsat == null) {
			if (mDDFriendly)
				System.exit(5); // NOCHECKSTYLE
			throw new SMTLIBException("Logical context not inconsistent!");
		}
		Clause proof = mProofTransformation.transform(unsat);
		if (Config.CHECK_PROP_PROOF
			&& (proof.getSize() != 0 || !new PropProofChecker().check(proof)))
				throw new SMTLIBException("Proof incorrect");
		return proof;
	}
	
	/**
	 * Get all literals currently set to true.  Note that this function might
	 * also be called if SMTInterpol is currently in an unsat state.  Then, it
	 * will simply return an empty array.
	 * @return All literals currently set to true.
	 * @throws SMTLIBException If the assertion stack is modified since the last
	 *                         clean state.
	 */
	public Term[] getSatisfiedLiterals() throws SMTLIBException {
		checkAssertionStackModified();
		return mEngine.getSatisfiedLiterals();
	}
	
	/**
	 * A helper function to be called from the debugger...
	 */
	@SuppressWarnings("unused")
	private boolean dumpInterpolationBug(
			int[] startOfSubtree, Term[] partition, Term[] ipls, int num) {
		try {
			FileWriter fw = new FileWriter("iplBug.txt");
			FormulaUnLet unlet = new FormulaUnLet();
			PrintTerm outputter = new PrintTerm();
			// Find and assert children
			int child = num - 1;
			while (child >= startOfSubtree[num]) {
				outputter.append(fw, unlet.unlet(ipls[child]));
				child = startOfSubtree[child] - 1;
				fw.append("\nand\n");
			}
			// Assert node
			outputter.append(fw, ((ApplicationTerm) partition[num]).
					getFunction().getDefinition());
			fw.append('\n');
			// Assert negated interpolant
			if (num != ipls.length) {
				fw.append("==>\n");
				outputter.append(fw, unlet.unlet(ipls[num]));
				fw.append('\n');
			}
			fw.flush();
			fw.close();
			return true;
		} catch (IOException eioe) {
			eioe.printStackTrace();
			return false;
		}
	}
	
	@Override
	public Iterable<Term[]> checkAllsat(final Term[] input) {
		final Literal[] lits = new Literal[input.length];
		for (int i = 0; i < input.length; ++i) {
			if (input[i].getSort() != getTheory().getBooleanSort())
				throw new SMTLIBException("AllSAT over non-Boolean");
			lits[i] = mClausifier.getCreateLiteral(input[i]);
		}
		return new Iterable<Term[]>() {
			
			@Override
			public Iterator<Term[]> iterator() {
				return mEngine.new AllSatIterator(lits, input);
			}
		};
	}
	
	@Override
	public Term[] findImpliedEquality(Term[] x, Term[] y)
		throws SMTLIBException, UnsupportedOperationException {
		if (x.length != y.length)
			throw new SMTLIBException("Different number of x's and y's");
		if (x.length < 2)
			throw new SMTLIBException("Need at least two elements to find equality");
		for (int i = 0; i < x.length; ++i)
			if (!x[i].getSort().isNumericSort() 
					|| !y[i].getSort().isNumericSort())
				throw new SMTLIBException("Only numeric types supported");
		LBool isSat = checkSat();
		if (isSat == LBool.UNSAT)
			throw new SMTLIBException("Context is inconsistent!");
		// TODO: If we get unknown, we can nevertheless try.  But quick-check
		//       on numerals won't work since it produces a really dull model
		//       since it does not allow pivoting
//		if (isSat == LBool.UNKNOWN)
//			// We cannot even prove satisfiability of the context.  No chance to
//			// prove inductivity of an equality!
//			return new Term[0];
		Term[] terms = new Term[x.length + y.length];
		System.arraycopy(x, 0, terms, 0, x.length);
		System.arraycopy(y, 0, terms, x.length, y.length);
		Map<Term, Term> vals = getValue(terms);
		Rational x0 = (Rational) ((ConstantTerm) vals.get(x[0])).getValue();
		Rational y0 = (Rational) ((ConstantTerm) vals.get(y[0])).getValue();
		Rational x1 = null, y1 = null;
		for (int i = 1; i < x.length; ++i) {
			x1 = (Rational) ((ConstantTerm) vals.get(x[i])).getValue();
			y1 = (Rational) ((ConstantTerm) vals.get(y[i])).getValue();
			if (x1.equals(x0)) {
				if (!y1.equals(y0))
					// There is no implied equality!
					return new Term[0];
			} else
				break;
		}
		Rational xdiff = x0.sub(x1);
		if (xdiff.equals(Rational.ZERO))
			// There is no implied equality
			return new Term[0];
		Rational a = y0.subdiv(y1, xdiff);
		Rational b = Rational.ONE;
		Rational c = y0.mul(x1).subdiv(x0.mul(y1), xdiff);
		Sort s = x[0].getSort();
		// Check for integers
		if (x[0].getSort().getName().equals("Int")
				&& y[0].getSort().getName().equals("Int")) {
			if (!a.isIntegral()) {
				BigInteger denom = a.denominator();
				a = a.mul(denom);
				b = b.mul(denom);
				c = c.mul(denom);
			}
			if (!c.isIntegral()) {
				BigInteger denom = c.denominator();
				a = a.mul(denom);
				b = b.mul(denom);
				c = c.mul(denom);
			}
		} else if (s.getName().equals("Int"))
			s = sort("Real");
		Term at = a.toTerm(s), bt = b.toTerm(s), ct = c.toTerm(s);
		// Check implication
		if (mCheckType == CheckType.FULL) {
		    // This version only works with full checks.  If we forbid case
		    // splits, we cannot refute the disjunction created by this method.
    		Term[] disj = new Term[x.length];
    		for (int i = 0; i < x.length; ++i)
    			disj[i] = term("not", term("=", term("*", at, x[i]),
    						term("+", term("*", bt, y[i]), ct)));
    		try {
    			push(1);
    			assertTerm(term("or", disj));
    			LBool isImplied = checkSat();
    			if (isImplied != LBool.UNSAT)
    				return new Term[] {};
    		} finally {
    			pop(1);
    		}
		} else { 
        	// This method works for all modes
        	for (int i = 0; i < x.length; ++i) {
        		Term neq = term("not", term("=", term("*", at, x[i]),
        				term("+", term("*", bt, y[i]), ct)));
        		try {
        			push(1);
        			assertTerm(neq);
        			LBool isImplied = checkSat();
        			if (isImplied != LBool.UNSAT)
        				return new Term[] {};
        		} finally {
        			pop(1);
        		}
        	}
		}
		return new Term[] {at, bt, ct};
	}
<<<<<<< HEAD

	@Override
	public void declareFun(String fun, Sort[] paramSorts, Sort resultSort)
		throws SMTLIBException {
		Sort realSort = resultSort.getRealSort();
		if (realSort.isArraySort()
				&& realSort.getArguments()[0] == getTheory().getBooleanSort())
			throw new UnsupportedOperationException(
					"SMTInterpol does not support Arrays with Boolean indices");
		super.declareFun(fun, paramSorts, resultSort);
	}

=======
>>>>>>> 4aaa216f
}<|MERGE_RESOLUTION|>--- conflicted
+++ resolved
@@ -1829,7 +1829,6 @@
 		}
 		return new Term[] {at, bt, ct};
 	}
-<<<<<<< HEAD
 
 	@Override
 	public void declareFun(String fun, Sort[] paramSorts, Sort resultSort)
@@ -1841,7 +1840,4 @@
 					"SMTInterpol does not support Arrays with Boolean indices");
 		super.declareFun(fun, paramSorts, resultSort);
 	}
-
-=======
->>>>>>> 4aaa216f
 }