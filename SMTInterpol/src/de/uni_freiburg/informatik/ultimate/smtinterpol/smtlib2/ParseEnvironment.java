/*
 * Copyright (C) 2009-2012 University of Freiburg
 *
 * This file is part of SMTInterpol.
 *
 * SMTInterpol is free software: you can redistribute it and/or modify
 * it under the terms of the GNU Lesser General Public License as published
 * by the Free Software Foundation, either version 3 of the License, or
 * (at your option) any later version.
 *
 * SMTInterpol is distributed in the hope that it will be useful,
 * but WITHOUT ANY WARRANTY; without even the implied warranty of
 * MERCHANTABILITY or FITNESS FOR A PARTICULAR PURPOSE.  See the
 * GNU Lesser General Public License for more details.
 *
 * You should have received a copy of the GNU Lesser General Public License
 * along with SMTInterpol.  If not, see <http://www.gnu.org/licenses/>.
 */
package de.uni_freiburg.informatik.ultimate.smtinterpol.smtlib2;

import java.io.File;
import java.io.FileInputStream;
import java.io.FileNotFoundException;
import java.io.FileReader;
import java.io.IOException;
import java.io.InputStreamReader;
import java.io.PrintWriter;
import java.io.Reader;
import java.util.ArrayDeque;
import java.util.Deque;
import java.util.Locale;
import java.util.Map;
import java.util.zip.GZIPInputStream;

import com.github.jhoenicke.javacup.runtime.SimpleSymbolFactory;

import de.uni_freiburg.informatik.ultimate.logic.PrintTerm;
import de.uni_freiburg.informatik.ultimate.logic.QuotedObject;
import de.uni_freiburg.informatik.ultimate.logic.SMTLIBException;
import de.uni_freiburg.informatik.ultimate.logic.Script;
import de.uni_freiburg.informatik.ultimate.logic.Term;
import de.uni_freiburg.informatik.ultimate.smtinterpol.Config;
import de.uni_freiburg.informatik.ultimate.smtinterpol.option.FrontEndOptions;
import de.uni_freiburg.informatik.ultimate.smtinterpol.option.OptionMap;

public class ParseEnvironment {
	final Script mScript;
	private File mCwd = null;
	// What to do when script exits
	private ExitHook mExitHook;
	// Initialize this lazily.
	private Deque<Long> mTiming;

	private final FrontEndOptions mOptions;

	private Lexer mLexer = null;
	private boolean mVersion25 = true;

	public ParseEnvironment(final Script script, final OptionMap options) {
		this(script, null, options);
	}

<<<<<<< HEAD
	public ParseEnvironment(Script script, ExitHook exit,
			OptionMap options) {
=======
	public ParseEnvironment(final Script script, final ExitHook exit, final OptionMap options) {
>>>>>>> f275760e
		mScript = script;
		mExitHook = exit;
		mOptions = options.getFrontEndOptions();
		if (!mOptions.isFrontEndActive()) {
			throw new IllegalArgumentException("Front End not active!");
		}
	}

	public Script getScript() {
		return mScript;
	}

	static boolean convertSexp(final StringBuilder sb, final Object o, final int level) {
		if (o instanceof Object[]) {
			if (Config.RESULTS_ONE_PER_LINE && level > 0) {
				sb.append(System.getProperty("line.separator"));
				for (int i = 0; i < level; ++i) {
					sb.append(' ');
				}
			}
			sb.append('(');
			final Object[] array = (Object[]) o;
			boolean subarray = false;
			String sep = "";
			for (final Object el : array) {
				sb.append(sep);
				subarray |= convertSexp(sb, el, level + Config.INDENTATION);
				sep = " ";
			}
			if (subarray && Config.RESULTS_ONE_PER_LINE) {
				sb.append(System.getProperty("line.separator"));
				for (int i = 0; i < level; ++i) {
					sb.append(' ');
				}
			}
			sb.append(')');
			return true;
		} else {
			sb.append(o);
		}
		return false;
	}

<<<<<<< HEAD
	public void parseScript(String filename) throws SMTLIBException {
=======
	public void parseScript(final String filename) throws SMTLIBException {
>>>>>>> f275760e
		final File oldcwd = mCwd;
		Reader reader = null;
		boolean closeReader = false;
		try {
			if (filename.equals("<stdin>")) {
				reader = new InputStreamReader(System.in);
			} else {
				File script = new File(filename);
				if (!script.isAbsolute()) {
					script = new File(mCwd, filename);
				}
				mCwd = script.getParentFile();
				try {
					if (filename.endsWith(".gz")) {
						reader = new InputStreamReader(new GZIPInputStream(new FileInputStream(script)));
					} else {
						reader = new FileReader(script);
					}
					closeReader = true;
				} catch (final FileNotFoundException ex) {
					throw new SMTLIBException("File not found: " + filename, ex);
				} catch (final IOException ex) {
					throw new SMTLIBException("Cannot read file: " + filename, ex);
				}
			}
			parseStream(reader, filename);
		} finally {
			mCwd = oldcwd;
			if (closeReader) {
				try {
					reader.close();
				} catch (final IOException ex) {
				}
			}
		}
	}

<<<<<<< HEAD
	public void parseStream(Reader reader, String streamname)
	    throws SMTLIBException {
		final MySymbolFactory symfactory = new MySymbolFactory();
=======
	public void parseStream(final Reader reader, final String streamname) throws SMTLIBException {
		final SimpleSymbolFactory symfactory = new SimpleSymbolFactory();
>>>>>>> f275760e
		final Lexer last = mLexer;
		mLexer = new Lexer(reader);
		mLexer.setSymbolFactory(symfactory);
		final Parser parser = new Parser(mLexer, symfactory);
		parser.setFileName(streamname);
		parser.setParseEnvironment(this);
		try {
			parser.parse();
		} catch (final Exception ex) {
			System.err.println("Unexpected Exception: " + ex);
			throw new SMTLIBException(ex);
		} finally {
			mLexer = last;
		}
	}

<<<<<<< HEAD
	public void include(String filename) throws SMTLIBException {
=======
	public void include(final String filename) throws SMTLIBException {
>>>>>>> f275760e
		final ExitHook oldexit = mExitHook;
		mExitHook = new ExitHook() {
			@Override
			public void exitHook() {
				/* ignore exit */
			}
		};
		final File oldcwd = mCwd;
		parseScript(filename);
		mCwd = oldcwd;
		mExitHook = oldexit;
	}

	public void printSuccess() {
		if (mOptions.isPrintSuccess()) {
			final PrintWriter out = mOptions.getOutChannel();
			out.println("success");
			out.flush();
		}
	}

<<<<<<< HEAD
	public void printError(String message) {
=======
	public void printError(final String message) {
>>>>>>> f275760e
		final PrintWriter out = mOptions.getOutChannel();
		out.print("(error \"");
		out.print(message);
		out.println("\")");
		out.flush();
		if (!mOptions.continueOnError()) {
			System.exit(1);
		}
	}

<<<<<<< HEAD
	public void printValues(Map<Term, Term> values) {
=======
	public void printValues(final Map<Term, Term> values) {
>>>>>>> f275760e
		final PrintTerm pt = new PrintTerm();
		final PrintWriter out = mOptions.getOutChannel();
		out.print('(');
		String sep = "";
<<<<<<< HEAD
		final String itemSep = Config.RESULTS_ONE_PER_LINE
				? System.getProperty("line.separator") + " " : " ";
=======
		final String itemSep = Config.RESULTS_ONE_PER_LINE ? System.getProperty("line.separator") + " " : " ";
>>>>>>> f275760e
		for (final Map.Entry<Term, Term> me : values.entrySet()) {
			out.print(sep);
			out.print('(');
			pt.append(out, me.getKey());
			out.print(' ');
			pt.append(out, me.getValue());
			out.print(')');
			sep = itemSep;
		}
		out.println(')');
		out.flush();
	}

<<<<<<< HEAD
	public void printResponse(Object response) {
=======
	public void printResponse(final Object response) {
>>>>>>> f275760e
		final PrintWriter out = mOptions.getOutChannel();
		if (!mOptions.isPrintTermsCSE()) {
			if (response instanceof Term) {
				new PrintTerm().append(out, (Term) response);
				out.println();
				out.flush();
				return;
			} else if (response instanceof Term[]) {
				printTermResponse((Term[]) response);
				out.flush();
				return;
			}
		}
		if (response instanceof Object[]) {
			final StringBuilder sb = new StringBuilder();
			convertSexp(sb, response, 0);
			out.println(sb.toString());
		} else if (response instanceof Iterable) {
			final Iterable<?> it = (Iterable<?>) response;
			out.print("(");
			for (final Object o : it) {
				printResponse(o);
			}
			out.println(")");
		} else if (response instanceof QuotedObject) {
			out.println(((QuotedObject) response).toString(mVersion25));
		} else {
			out.println(response);
		}
		out.flush();
	}

<<<<<<< HEAD
	public void printInfoResponse(String info, Object response) {
=======
	public void printInfoResponse(final String info, final Object response) {
>>>>>>> f275760e
		final PrintWriter out = mOptions.getOutChannel();
		final StringBuilder sb = new StringBuilder();
		sb.append('(').append(info).append(' ');
		convertSexp(sb, response, 0);
		out.println(sb.append(')').toString());
		out.flush();
	}

	/**
	 * Direct printing of a term array response. This function is introduced to satisfy the requirement of the SMTLIB
	 * standard for the get-assertions command. We have to print the terms "as they are asserted", i.e., without
	 * introducing let terms via cse.
	 *
	 * @param response
	 *            The response to print.
	 */
	public void printTermResponse(final Term[] response) {
		final StringBuilder sb = new StringBuilder();
		final PrintTerm pt = new PrintTerm();
		sb.append('(');
		String sep = "";
<<<<<<< HEAD
		final String itemSep = Config.RESULTS_ONE_PER_LINE
				? System.getProperty("line.separator") + " " : " ";
=======
		final String itemSep = Config.RESULTS_ONE_PER_LINE ? System.getProperty("line.separator") + " " : " ";
>>>>>>> f275760e
		for (final Term t : response) {
			sb.append(sep);
			pt.append(sb, t);
			sep = itemSep;
		}
		sb.append(')');
		mOptions.getOutChannel().println(sb.toString());
		mOptions.getOutChannel().flush();
	}

	public void exit() {
		if (mExitHook == null) {
			mScript.exit();
			Runtime.getRuntime().exit(0);
		} else {
			mExitHook.exitHook();
		}
	}

<<<<<<< HEAD
	public void setInfo(String info, Object value) {
=======
	public void setInfo(final String info, final Object value) {
>>>>>>> f275760e
		if (info.equals(":smt-lib-version")) {
			final String svalue = String.valueOf(value);
			if ("2.5".equals(svalue) || "2.6".equals(svalue)) {
				mVersion25 = true;
				mLexer.setVersion25(true);
			} else if ("2.0".equals(svalue)) {
				mVersion25 = false;
				mLexer.setVersion25(false);
			} else {
				printError("Unknown SMTLIB version");
			}
		} else if (info.equals(":error-behavior")) {
			if ("immediate-exit".equals(value)) {
				mScript.setOption(":continue-on-error", false);
			} else if ("continued-execution".equals(value)) {
				mScript.setOption(":continue-on-error", true);
			}
		}
		mScript.setInfo(info, value);
	}

<<<<<<< HEAD
	public Object getInfo(String info) {
=======
	public Object getInfo(final String info) {
>>>>>>> f275760e
		if (info.equals(":error-behavior")) {
			return mOptions.continueOnError() ? "continued-execution" : "immediate-exit";
		}
		return mScript.getInfo(info);
	}

	public void startTiming() {
		if (mTiming == null) {
			mTiming = new ArrayDeque<>();
		}
		mOptions.getOutChannel().print('(');
		mTiming.push(System.nanoTime());
	}

	public void endTiming() {
		final long old = mTiming.pop();
		final long duration = System.nanoTime() - old;
		final double secs = duration / 1000000000.0; // NOCHECKSTYLE
		mOptions.getOutChannel().printf((Locale) null, " :time %.3f)", secs);
		mOptions.getOutChannel().println();
		mOptions.getOutChannel().flush();
	}

	public boolean isContinueOnError() {
		return mOptions.continueOnError();
	}
}<|MERGE_RESOLUTION|>--- conflicted
+++ resolved
@@ -60,12 +60,7 @@
 		this(script, null, options);
 	}
 
-<<<<<<< HEAD
-	public ParseEnvironment(Script script, ExitHook exit,
-			OptionMap options) {
-=======
 	public ParseEnvironment(final Script script, final ExitHook exit, final OptionMap options) {
->>>>>>> f275760e
 		mScript = script;
 		mExitHook = exit;
 		mOptions = options.getFrontEndOptions();
@@ -109,11 +104,7 @@
 		return false;
 	}
 
-<<<<<<< HEAD
-	public void parseScript(String filename) throws SMTLIBException {
-=======
 	public void parseScript(final String filename) throws SMTLIBException {
->>>>>>> f275760e
 		final File oldcwd = mCwd;
 		Reader reader = null;
 		boolean closeReader = false;
@@ -151,14 +142,8 @@
 		}
 	}
 
-<<<<<<< HEAD
-	public void parseStream(Reader reader, String streamname)
-	    throws SMTLIBException {
-		final MySymbolFactory symfactory = new MySymbolFactory();
-=======
 	public void parseStream(final Reader reader, final String streamname) throws SMTLIBException {
 		final SimpleSymbolFactory symfactory = new SimpleSymbolFactory();
->>>>>>> f275760e
 		final Lexer last = mLexer;
 		mLexer = new Lexer(reader);
 		mLexer.setSymbolFactory(symfactory);
@@ -175,11 +160,7 @@
 		}
 	}
 
-<<<<<<< HEAD
-	public void include(String filename) throws SMTLIBException {
-=======
 	public void include(final String filename) throws SMTLIBException {
->>>>>>> f275760e
 		final ExitHook oldexit = mExitHook;
 		mExitHook = new ExitHook() {
 			@Override
@@ -201,11 +182,7 @@
 		}
 	}
 
-<<<<<<< HEAD
-	public void printError(String message) {
-=======
 	public void printError(final String message) {
->>>>>>> f275760e
 		final PrintWriter out = mOptions.getOutChannel();
 		out.print("(error \"");
 		out.print(message);
@@ -216,21 +193,12 @@
 		}
 	}
 
-<<<<<<< HEAD
-	public void printValues(Map<Term, Term> values) {
-=======
 	public void printValues(final Map<Term, Term> values) {
->>>>>>> f275760e
 		final PrintTerm pt = new PrintTerm();
 		final PrintWriter out = mOptions.getOutChannel();
 		out.print('(');
 		String sep = "";
-<<<<<<< HEAD
-		final String itemSep = Config.RESULTS_ONE_PER_LINE
-				? System.getProperty("line.separator") + " " : " ";
-=======
 		final String itemSep = Config.RESULTS_ONE_PER_LINE ? System.getProperty("line.separator") + " " : " ";
->>>>>>> f275760e
 		for (final Map.Entry<Term, Term> me : values.entrySet()) {
 			out.print(sep);
 			out.print('(');
@@ -244,11 +212,7 @@
 		out.flush();
 	}
 
-<<<<<<< HEAD
-	public void printResponse(Object response) {
-=======
 	public void printResponse(final Object response) {
->>>>>>> f275760e
 		final PrintWriter out = mOptions.getOutChannel();
 		if (!mOptions.isPrintTermsCSE()) {
 			if (response instanceof Term) {
@@ -281,11 +245,7 @@
 		out.flush();
 	}
 
-<<<<<<< HEAD
-	public void printInfoResponse(String info, Object response) {
-=======
 	public void printInfoResponse(final String info, final Object response) {
->>>>>>> f275760e
 		final PrintWriter out = mOptions.getOutChannel();
 		final StringBuilder sb = new StringBuilder();
 		sb.append('(').append(info).append(' ');
@@ -307,12 +267,7 @@
 		final PrintTerm pt = new PrintTerm();
 		sb.append('(');
 		String sep = "";
-<<<<<<< HEAD
-		final String itemSep = Config.RESULTS_ONE_PER_LINE
-				? System.getProperty("line.separator") + " " : " ";
-=======
 		final String itemSep = Config.RESULTS_ONE_PER_LINE ? System.getProperty("line.separator") + " " : " ";
->>>>>>> f275760e
 		for (final Term t : response) {
 			sb.append(sep);
 			pt.append(sb, t);
@@ -332,11 +287,7 @@
 		}
 	}
 
-<<<<<<< HEAD
-	public void setInfo(String info, Object value) {
-=======
 	public void setInfo(final String info, final Object value) {
->>>>>>> f275760e
 		if (info.equals(":smt-lib-version")) {
 			final String svalue = String.valueOf(value);
 			if ("2.5".equals(svalue) || "2.6".equals(svalue)) {
@@ -358,11 +309,7 @@
 		mScript.setInfo(info, value);
 	}
 
-<<<<<<< HEAD
-	public Object getInfo(String info) {
-=======
 	public Object getInfo(final String info) {
->>>>>>> f275760e
 		if (info.equals(":error-behavior")) {
 			return mOptions.continueOnError() ? "continued-execution" : "immediate-exit";
 		}
