/*
 * Copyright (C) 2009-2012 University of Freiburg
 *
 * This file is part of SMTInterpol.
 *
 * SMTInterpol is free software: you can redistribute it and/or modify
 * it under the terms of the GNU Lesser General Public License as published
 * by the Free Software Foundation, either version 3 of the License, or
 * (at your option) any later version.
 *
 * SMTInterpol is distributed in the hope that it will be useful,
 * but WITHOUT ANY WARRANTY; without even the implied warranty of
 * MERCHANTABILITY or FITNESS FOR A PARTICULAR PURPOSE.  See the
 * GNU Lesser General Public License for more details.
 *
 * You should have received a copy of the GNU Lesser General Public License
 * along with SMTInterpol.  If not, see <http://www.gnu.org/licenses/>.
 */
package de.uni_freiburg.informatik.ultimate.smtinterpol.convert;

import java.math.BigInteger;
import java.util.Arrays;
import java.util.HashMap;
import java.util.HashSet;
import java.util.Map;
import java.util.Set;

import de.uni_freiburg.informatik.ultimate.logic.AnnotatedTerm;
import de.uni_freiburg.informatik.ultimate.logic.Annotation;
import de.uni_freiburg.informatik.ultimate.logic.ApplicationTerm;
import de.uni_freiburg.informatik.ultimate.logic.ConstantTerm;
import de.uni_freiburg.informatik.ultimate.logic.FormulaUnLet;
import de.uni_freiburg.informatik.ultimate.logic.FunctionSymbol;
import de.uni_freiburg.informatik.ultimate.logic.NonRecursive;
import de.uni_freiburg.informatik.ultimate.logic.QuantifiedFormula;
import de.uni_freiburg.informatik.ultimate.logic.Rational;
import de.uni_freiburg.informatik.ultimate.logic.SMTLIBException;
import de.uni_freiburg.informatik.ultimate.logic.Sort;
import de.uni_freiburg.informatik.ultimate.logic.Term;
import de.uni_freiburg.informatik.ultimate.logic.TermTransformer;
import de.uni_freiburg.informatik.ultimate.logic.TermVariable;
import de.uni_freiburg.informatik.ultimate.logic.Theory;
import de.uni_freiburg.informatik.ultimate.smtinterpol.proof.IProofTracker;
import de.uni_freiburg.informatik.ultimate.smtinterpol.proof.ProofConstants;
import de.uni_freiburg.informatik.ultimate.util.datastructures.UnifyHash;

/**
 * Build a representation of the formula where only not, or, ite and =/2 are
 * present.  Linear arithmetic terms are converted into SMTAffineTerms.  We
 * normalize quantifiers to universal quantifiers.  Additionally, this term
 * transformer removes all annotations from the formula.
 * @author Jochen Hoenicke, Juergen Christ
 */
public class TermCompiler extends TermTransformer {

	private boolean mBy0Seen = false;
	private Map<Term, Set<String>> mNames;
	UnifyHash<ApplicationTerm> mCanonicalSums = new UnifyHash<>();

	private IProofTracker mTracker;
	private Utils mUtils;

	static class TransitivityStep implements Walker {
		final Term mFirst;

		public TransitivityStep(final Term first) {
			mFirst = first;
		}

		@Override
		public void walk(final NonRecursive engine) {
			final TermCompiler compiler = (TermCompiler) engine;
			final Term second = compiler.getConverted();
			compiler.setResult(compiler.mTracker.transitivity(mFirst, second));
		}
	}

	public void setProofTracker(final IProofTracker tracker) {
		mTracker = tracker;
		mUtils = new Utils(tracker);
	}

	public void setAssignmentProduction(final boolean on) {
		if (on) {
			mNames = new HashMap<Term, Set<String>>();
		} else {
			mNames = null;
		}
	}

	public Map<Term, Set<String>> getNames() {
		return mNames;
	}

	@Override
	public void convert(final Term term) {
		if (term.getSort().isInternal()) {
			/* check if we support the internal sort */
			switch (term.getSort().getName()) {
			case "Bool":
			case "Int":
			case "Real":
			case "Array":
				/* okay */
				break;
			default:
				throw new UnsupportedOperationException("Unsupported internal sort: " + term.getSort());
			}
		}
		if (term instanceof ApplicationTerm) {
			final ApplicationTerm appTerm = (ApplicationTerm) term;
			final FunctionSymbol fsym = appTerm.getFunction();
			if (fsym.isModelValue()) {
				throw new SMTLIBException("Model values not allowed in input");
			}
			final Term[] params = appTerm.getParameters();
			if (fsym.isLeftAssoc() && params.length > 2) {
				final Theory theory = appTerm.getTheory();
				final String fsymName = fsym.getName();
				if (fsymName == "and" || fsymName == "or" || fsymName == "+" || fsymName == "-" || fsymName == "*") {
					// We keep some n-ary internal operators
					enqueueWalker(new BuildApplicationTerm(appTerm));
					pushTerms(params);
					return;
				}
				Term rhs = params[0];
				for (int i = 1; i < params.length; i++) {
					rhs = theory.term(fsym, rhs, params[i]);
				}
				final Term rewrite = mTracker.buildRewrite(appTerm, rhs, ProofConstants.RW_EXPAND);
				enqueueWalker(new TransitivityStep(rewrite));
				for (int i = params.length - 1; i > 0; i--) {
					final ApplicationTerm binAppTerm = (ApplicationTerm) rhs;
					enqueueWalker(new BuildApplicationTerm(binAppTerm));
					pushTerm(binAppTerm.getParameters()[1]);
					rhs = binAppTerm.getParameters()[0];
				}
				pushTerm(params[0]);
				return;
			}
			if (fsym.isRightAssoc() && params.length > 2) {
				final Theory theory = appTerm.getTheory();
				if (fsym == theory.mImplies) {
					// We keep n-ary implies
					enqueueWalker(new BuildApplicationTerm(appTerm));
					pushTerms(params);
					return;
				}
				Term rhs = params[params.length - 1];
				for (int i = params.length - 2; i >= 0; i--) {
					rhs = theory.term(fsym, params[i], rhs);
				}
				final Term rewrite = mTracker.buildRewrite(appTerm, rhs, ProofConstants.RW_EXPAND);
				enqueueWalker(new TransitivityStep(rewrite));
				for (int i = params.length - 1; i > 0; i--) {
					final ApplicationTerm binAppTerm = (ApplicationTerm) rhs;
					enqueueWalker(new BuildApplicationTerm(binAppTerm));
					rhs = binAppTerm.getParameters()[1];
				}
				pushTerms(params);
				return;
			}
			if (fsym.isChainable() && params.length > 2
					&& !fsym.getName().equals("=")) {
				final Theory theory = appTerm.getTheory();
				final Term[] conjs = new Term[params.length - 1];
				for (int i = 0; i < params.length - 1; i++) {
					conjs[i] = theory.term(fsym, params[i], params[i + 1]);
				}
				final ApplicationTerm rhs = theory.term("and", conjs);
				final Term rewrite = mTracker.buildRewrite(appTerm, rhs, ProofConstants.RW_EXPAND);
				enqueueWalker(new TransitivityStep(rewrite));
				enqueueWalker(new BuildApplicationTerm(rhs));
				pushTerms(conjs);
				return;
			}
		} else if (term instanceof ConstantTerm && term.getSort().isNumericSort()) {
			final Term res = SMTAffineTerm.convertConstant((ConstantTerm) term).toTerm(term.getSort());
			setResult(mTracker.buildRewrite(term, res, ProofConstants.RW_CANONICAL_SUM));
			return;
		}
		super.convert(term);
	}

	@Override
	public void convertApplicationTerm(final ApplicationTerm appTerm, final Term[] args) {
		final FunctionSymbol fsym = appTerm.getFunction();
		final Theory theory = appTerm.getTheory();

		final Term convertedApp = mTracker.congruence(mTracker.reflexivity(appTerm), args);

		final Term[] params = ((ApplicationTerm) mTracker.getProvedTerm(convertedApp)).getParameters();

		if (fsym.getDefinition() != null) {
			final HashMap<TermVariable, Term> substs = new HashMap<>();
			for (int i = 0; i < params.length; i++) {
				substs.put(fsym.getDefinitionVars()[i], params[i]);
			}
			final FormulaUnLet unletter = new FormulaUnLet();
			unletter.addSubstitutions(substs);
			final Term expanded = unletter.unlet(fsym.getDefinition());
			final Term expandedProof = mTracker.buildRewrite(mTracker.getProvedTerm(convertedApp), expanded,
					ProofConstants.RW_EXPAND_DEF);
			enqueueWalker(new TransitivityStep(mTracker.transitivity(convertedApp, expandedProof)));
			pushTerm(expanded);
			return;
		}

		if (fsym.isIntern()) {
			switch (fsym.getName()) {
			case "not":
				setResult(mUtils.convertNot(convertedApp));
				return;
			case "and":
				setResult(mUtils.convertAnd(convertedApp));
				return;
			case "or":
				setResult(mUtils.convertOr(convertedApp));
				return;
			case "xor":
				setResult(mUtils.convertXor(convertedApp));
				return;
			case "=>":
				setResult(mUtils.convertImplies(convertedApp));
				return;
			case "ite":
				setResult(mUtils.convertIte(convertedApp));
				return;
			case "=":
				setResult(mUtils.convertEq(convertedApp));
				return;
			case "distinct":
				setResult(mUtils.convertDistinct(convertedApp));
				return;
			case "<=":
			{
				final Term lhs = mTracker.getProvedTerm(convertedApp);
				final Sort sort = params[0].getSort();
				final SMTAffineTerm affine1 = new SMTAffineTerm(params[0]);
				final SMTAffineTerm affine2 = new SMTAffineTerm(params[1]);
				affine2.negate();
				affine1.add(affine2);
				final Term rhs = theory.term("<=", affine1.toTerm(this, sort), Rational.ZERO.toTerm(sort));
				final Term rewrite = mTracker.buildRewrite(lhs, rhs, ProofConstants.RW_LEQ_TO_LEQ0);
				setResult(mUtils.convertLeq0(mTracker.transitivity(convertedApp, rewrite)));
				return;
			}
			case ">=":
			{
				final Term lhs = mTracker.getProvedTerm(convertedApp);
				final Sort sort = params[0].getSort();
				final SMTAffineTerm affine1 = new SMTAffineTerm(params[1]);
				final SMTAffineTerm affine2 = new SMTAffineTerm(params[0]);
				affine2.negate();
				affine1.add(affine2);
				final Term rhs = theory.term("<=", affine1.toTerm(this, sort), Rational.ZERO.toTerm(sort));
				final Term rewrite = mTracker.buildRewrite(lhs, rhs, ProofConstants.RW_GEQ_TO_LEQ0);
				setResult(mUtils.convertLeq0(mTracker.transitivity(convertedApp, rewrite)));
				return;
			}
			case ">":
			{
				final Term lhs = mTracker.getProvedTerm(convertedApp);
				final Sort sort = params[0].getSort();
				final SMTAffineTerm affine1 = new SMTAffineTerm(params[0]);
				final SMTAffineTerm affine2 = new SMTAffineTerm(params[1]);
				affine2.negate();
				affine1.add(affine2);
				final Term leq = theory.term("<=", affine1.toTerm(this, sort), Rational.ZERO.toTerm(sort));
				final Term rhs = theory.term("not", leq);
				Term rewrite = mTracker.buildRewrite(lhs, rhs, ProofConstants.RW_GT_TO_LEQ0);
				final Term leqRewrite = mUtils.convertLeq0(mTracker.reflexivity(leq));
				rewrite = mTracker.congruence(mTracker.transitivity(convertedApp, rewrite), new Term[] { leqRewrite });
				setResult(mUtils.convertNot(rewrite));
				return;
			}
			case "<":
			{
				final Term lhs = mTracker.getProvedTerm(convertedApp);
				final Sort sort = params[0].getSort();
				final SMTAffineTerm affine1 = new SMTAffineTerm(params[1]);
				final SMTAffineTerm affine2 = new SMTAffineTerm(params[0]);
				affine2.negate();
				affine1.add(affine2);
				final Term leq = theory.term("<=", affine1.toTerm(this, sort), Rational.ZERO.toTerm(sort));
				final Term rhs = theory.term("not", leq);
				Term rewrite = mTracker.buildRewrite(lhs, rhs, ProofConstants.RW_LT_TO_LEQ0);
				final Term leqRewrite = mUtils.convertLeq0(mTracker.reflexivity(leq));
				rewrite = mTracker.congruence(mTracker.transitivity(convertedApp, rewrite), new Term[] { leqRewrite });
				setResult(mUtils.convertNot(rewrite));
				return;
			}
			case "+":
			{
				final Term lhs = mTracker.getProvedTerm(convertedApp);
				final SMTAffineTerm sum = new SMTAffineTerm(params[0]);
				for (int i = 1; i < params.length; i++) {
					sum.add(new SMTAffineTerm(params[i]));
				}
				final Term rhs = sum.toTerm(this, convertedApp.getSort());
				final Term rewrite = mTracker.buildRewrite(lhs, rhs, ProofConstants.RW_CANONICAL_SUM);
				setResult(mTracker.transitivity(convertedApp, rewrite));
				return;
			}
			case "-":
			{
				final Term lhs = mTracker.getProvedTerm(convertedApp);
				final SMTAffineTerm result = new SMTAffineTerm(params[0]);
				if (params.length == 1) {
					result.negate();
				} else {
					for (int i = 1; i < params.length; i++) {
						final SMTAffineTerm subtrahend = new SMTAffineTerm(params[i]);
						subtrahend.negate();
						result.add(subtrahend);
					}
				}
				final Term rhs = result.toTerm(this, convertedApp.getSort());
				final Term rewrite = mTracker.buildRewrite(lhs, rhs, ProofConstants.RW_CANONICAL_SUM);
				setResult(mTracker.transitivity(convertedApp, rewrite));
				return;
			}
			case "*":
			{
				final Term lhs = mTracker.getProvedTerm(convertedApp);
				SMTAffineTerm prod = new SMTAffineTerm(params[0]);
				for (int i = 1; i < params.length; i++) {
					final SMTAffineTerm factor = new SMTAffineTerm(params[i]);
					if (prod.isConstant()) {
						factor.mul(prod.getConstant());
						prod = factor;
					} else if (factor.isConstant()) {
						prod.mul(factor.getConstant());
					} else {
						throw new UnsupportedOperationException("Unsupported non-linear arithmetic");
					}
				}
				final Term rhs = prod.toTerm(this, convertedApp.getSort());
				final Term rewrite = mTracker.buildRewrite(lhs, rhs, ProofConstants.RW_CANONICAL_SUM);
				setResult(mTracker.transitivity(convertedApp, rewrite));
				return;
			}
			case "/":
			{
				final Term lhs = mTracker.getProvedTerm(convertedApp);
				final SMTAffineTerm arg0 = new SMTAffineTerm(params[0]);
				if (params[1] instanceof ConstantTerm) {
					final Rational arg1 = SMTAffineTerm.convertConstant((ConstantTerm) params[1]);
					if (arg1.equals(Rational.ZERO)) {
						mBy0Seen = true;
						final Term rhs = theory.term("@/0", params[0]);
						final Term rewrite = mTracker.reflexivity(rhs);
						setResult(mTracker.transitivity(convertedApp, rewrite));
					} else {
						arg0.mul(arg1.inverse());
						final Term rhs = arg0.toTerm(this, convertedApp.getSort());
						final Term rewrite = mTracker.buildRewrite(lhs, rhs, ProofConstants.RW_CANONICAL_SUM);
						setResult(mTracker.transitivity(convertedApp, rewrite));
					}
					return;
				} else {
					throw new UnsupportedOperationException("Unsupported non-linear arithmetic");
				}
			}
			case "div":
			{
				final Term lhs = mTracker.getProvedTerm(convertedApp);
				final SMTAffineTerm arg0 = new SMTAffineTerm(params[0]);
				if (params[1] instanceof ConstantTerm) {
					final Rational divisor = (Rational) ((ConstantTerm) params[1]).getValue();
					assert divisor.isIntegral();
					if (divisor.equals(Rational.ZERO)) {
						mBy0Seen = true;
						final Term rhs = theory.term("@div0", params[0]);
						final Term rewrite = mTracker.reflexivity(rhs);
						setResult(mTracker.transitivity(convertedApp, rewrite));
					} else if (divisor.equals(Rational.ONE)) {
						final Term rhs = arg0.toTerm(this, convertedApp.getSort());
						final Term rewrite = mTracker.buildRewrite(lhs, rhs, ProofConstants.RW_DIV_ONE);
						setResult(mTracker.transitivity(convertedApp, rewrite));
					} else if (divisor.equals(Rational.MONE)) {
						arg0.negate();
						final Term rhs = arg0.toTerm(this, convertedApp.getSort());
						final Term rewrite = mTracker.buildRewrite(lhs, rhs, ProofConstants.RW_DIV_MONE);
						setResult(mTracker.transitivity(convertedApp, rewrite));
					} else if (arg0.isConstant()) {
						// We have (div c0 c1) ==> constDiv(c0, c1)
						final Rational div = constDiv(arg0.getConstant(), divisor);
						final Term rhs = div.toTerm(convertedApp.getSort());
						final Term rewrite = mTracker.buildRewrite(lhs, rhs, ProofConstants.RW_DIV_CONST);
						setResult(mTracker.transitivity(convertedApp, rewrite));
					} else {
						setResult(convertedApp);
					}
					return;
				} else {
					throw new UnsupportedOperationException("Unsupported non-linear arithmetic");
				}
			}
			case "mod":
			{
				final Term lhs = mTracker.getProvedTerm(convertedApp);
				final SMTAffineTerm arg0 = new SMTAffineTerm(params[0]);
				if (params[1] instanceof ConstantTerm) {
					final Rational divisor = (Rational) ((ConstantTerm) params[1]).getValue();
					assert divisor.isIntegral();
					if (divisor.equals(Rational.ZERO)) {
						mBy0Seen = true;
						final Term rhs = theory.term("@mod0", params[0]);
						final Term rewrite = mTracker.reflexivity(rhs);
						setResult(mTracker.transitivity(convertedApp, rewrite));
					} else if (divisor.equals(Rational.ONE)) {
						// (mod x 1) == 0
						final Term rhs = Rational.ZERO.toTerm(convertedApp.getSort());
						final Term rewrite = mTracker.buildRewrite(lhs, rhs, ProofConstants.RW_MODULO_ONE);
						setResult(mTracker.transitivity(convertedApp, rewrite));
					} else if (divisor.equals(Rational.MONE)) {
						// (mod x -1) == 0
						final Term rhs = Rational.ZERO.toTerm(convertedApp.getSort());
						final Term rewrite = mTracker.buildRewrite(lhs, rhs, ProofConstants.RW_MODULO_MONE);
						setResult(mTracker.transitivity(convertedApp, rewrite));
					} else if (arg0.isConstant()) {
						// We have (mod c0 c1) ==> c0 - c1 * constDiv(c0, c1)
						final Rational c0 = arg0.getConstant();
						final Rational mod = c0.sub(constDiv(c0, divisor).mul(divisor));
						final Term rhs = mod.toTerm(convertedApp.getSort());
						final Term rewrite = mTracker.buildRewrite(lhs, rhs, ProofConstants.RW_MODULO_CONST);
						setResult(mTracker.transitivity(convertedApp, rewrite));
					} else {
						final Term div = theory.term("div", params[0], params[1]);
						arg0.add(divisor.negate(), div);
						final Term rhs = arg0.toTerm(this, params[1].getSort());
						final Term rewrite = mTracker.buildRewrite(lhs, rhs, ProofConstants.RW_MODULO);
						setResult(mTracker.transitivity(convertedApp, rewrite));
					}
					return;
				} else {
					throw new UnsupportedOperationException("Unsupported non-linear arithmetic");
				}
			}
			case "to_real":
			{
				final SMTAffineTerm arg = new SMTAffineTerm(params[0]);
				final Term lhs = mTracker.getProvedTerm(convertedApp);
				final Term rhs = arg.toTerm(this, convertedApp.getSort());
				final Term rewrite = mTracker.buildRewrite(lhs, rhs, ProofConstants.RW_CANONICAL_SUM);
				setResult(mTracker.transitivity(convertedApp, rewrite));
				return;
			}
			case "to_int":
			{
				// We don't convert to_int here but defer it to the clausifier
				// But we simplify constants here...
				if (params[0] instanceof ConstantTerm) {
					final Rational value = (Rational) ((ConstantTerm) params[0]).getValue();
					final Term lhs = mTracker.getProvedTerm(convertedApp);
					final Term rhs = value.floor().toTerm(fsym.getReturnSort());
					final Term rewrite = mTracker.buildRewrite(lhs, rhs, ProofConstants.RW_TO_INT);
					setResult(mTracker.transitivity(convertedApp, rewrite));
					return;
				}
				break;
			}
			case "divisible":
			{
				final Term lhs = mTracker.getProvedTerm(convertedApp);
				final Rational divisor = Rational.valueOf(fsym.getIndices()[0], BigInteger.ONE);
				Term rhs;
				if (divisor.equals(Rational.ONE)) {
					rhs = theory.mTrue;
				} else if (params[0] instanceof ConstantTerm) {
					final Rational value = (Rational) ((ConstantTerm) params[0]).getValue();
					rhs = value.equals(divisor.mul(constDiv(value, divisor))) ? theory.mTrue : theory.mFalse;
				} else {
					final Term divisorTerm = divisor.toTerm(params[0].getSort());
					rhs = theory.term("=", params[0],
							theory.term("*", divisorTerm, theory.term("div", params[0], divisorTerm)));
				}
				final Term rewrite = mTracker.buildRewrite(lhs, rhs, ProofConstants.RW_DIVISIBLE);
				setResult(mTracker.transitivity(convertedApp, rewrite));
				return;
			}
			case "store": {
				final Term lhs = mTracker.getProvedTerm(convertedApp);
				final Term array = params[0];
				final Term idx = params[1];
				final Term nestedIdx = getArrayStoreIdx(array);
				if (nestedIdx != null) {
					// Check for store-over-store
					final SMTAffineTerm diff = new SMTAffineTerm(idx);
					diff.negate();
					diff.add(new SMTAffineTerm(nestedIdx));
					if (diff.isConstant() && diff.getConstant().equals(Rational.ZERO)) {
						// Found store-over-store => ignore inner store
						final ApplicationTerm appArray = (ApplicationTerm) array;
						final Term rhs = theory.term("store", appArray.getParameters()[0], params[1], params[2]);
						final Term rewrite = mTracker.buildRewrite(lhs, rhs, ProofConstants.RW_STORE_OVER_STORE);
						setResult(mTracker.transitivity(convertedApp, rewrite));
						return;
					}
				}
				break;
			}
			case "select": {
				final Term lhs = mTracker.getProvedTerm(convertedApp);
				final Term array = params[0];
				final Term idx = params[1];
				final Term nestedIdx = getArrayStoreIdx(array);
				if (nestedIdx != null) {
					// Check for select-over-store
					final SMTAffineTerm diff = new SMTAffineTerm(idx);
					diff.negate();
					diff.add(new SMTAffineTerm(nestedIdx));
					if (diff.isConstant()) {
						// Found select-over-store
						final ApplicationTerm store = (ApplicationTerm) array;
						final Term rhs;
						if (diff.getConstant().equals(Rational.ZERO)) {
							// => transform into value
							rhs = store.getParameters()[2];
						} else { // Both indices are numerical and distinct.
							// => transform into (select a idx)
							rhs = theory.term("select", store.getParameters()[0], idx);
						}
						final Term rewrite = mTracker.buildRewrite(lhs, rhs, ProofConstants.RW_SELECT_OVER_STORE);
						setResult(mTracker.transitivity(convertedApp, rewrite));
						return;
					}
				}
				break;
			}
			case "const": {
				final Sort sort = mTracker.getProvedTerm(convertedApp).getSort();
				assert sort.isArraySort();
				if (!isInfinite(sort.getArguments()[0])) {
					/*
					 * We don't support const over non-infinite index sorts. So we require the sort to be internal and
					 * non-bool. Non-bool is already checked earlier.
					 */
					throw new SMTLIBException("Const is only supported for inifinite index sort");
				}
				break;
			}
			case "true":
			case "false":
			case "@diff":
			case "@/0":
			case "@div0":
			case "@mod0":
				/* nothing to do */
				break;
			default:
				throw new UnsupportedOperationException("Unsupported internal function " + fsym.getName());
			}
		}
		setResult(convertedApp);
	}

	private boolean isInfinite(final Sort sort) {
		if (sort.isInternal()) {
			switch (sort.getName()) {
			case "Int":
			case "Real":
				return true;
			case "Array": {
				final Sort[] args = sort.getArguments();
				final Sort indexSort = args[0];
				final Sort elemSort = args[1];
				return elemSort.isInternal() && isInfinite(indexSort);
			}
			default:
				return false;
			}
		}
		return false;
	}

	public final static Rational constDiv(final Rational c0, final Rational c1) {
		final Rational div = c0.div(c1);
		return c1.isNegative() ? div.ceil() : div.floor();
	}

	private final static Term getArrayStoreIdx(final Term array) {
		if (array instanceof ApplicationTerm) {
			final ApplicationTerm appArray = (ApplicationTerm) array;
			final FunctionSymbol arrayFunc = appArray.getFunction();
			if (arrayFunc.isIntern() && arrayFunc.getName().equals("store")) {
				// (store a i v)
				return appArray.getParameters()[1];
			}
		}
		return null;
	}

	@SuppressWarnings("unused")
	@Override
	public void postConvertQuantifier(final QuantifiedFormula old, final Term newBody) {
<<<<<<< HEAD
		final Theory t = old.getTheory();
		if (!t.getLogic().isQuantified()) {
			throw new SMTLIBException("quantifier in quantifier-free theory");
		}
		
=======
		if (true) {
			// TODO: remove once we support quantifier.
			throw new UnsupportedOperationException("Quantifier not supported.");
		}
>>>>>>> 7fed6749
		if (old.getQuantifier() == QuantifiedFormula.EXISTS) {
			setResult(mTracker.exists(old, newBody));
		} else {
			// We should create (forall (x) (newBody x))
			// This becomes (not (exists (x) (not (newBody x))))
			final Theory theory = old.getTheory();
			final Term notNewBody = mTracker.congruence(mTracker.reflexivity(theory.term("not", old.getSubformula())),
					new Term[] { newBody });
			setResult(mUtils.convertNot(mTracker.forall(old, notNewBody)));
		}
	}

	@Override
	public void postConvertAnnotation(final AnnotatedTerm old,
			final Annotation[] newAnnots, final Term newBody) {
		if (mNames != null && newBody.getSort() == newBody.getTheory().getBooleanSort()) {
			final Annotation[] oldAnnots = old.getAnnotations();
			for (final Annotation annot : oldAnnots) {
				if (annot.getKey().equals(":named")) {
					Set<String> oldNames = mNames.get(newBody);
					if (oldNames == null) {
						oldNames = new HashSet<String>();
						mNames.put(newBody, oldNames);
					}
					oldNames.add(annot.getValue().toString());
				}
			}
		}
		setResult(mTracker.transitivity(mTracker.buildRewrite(old, old.getSubterm(), ProofConstants.RW_STRIP),
				newBody));
	}
	/**
	 * Get and reset the division-by-0 seen flag.
	 * @return The old division-by-0 seen flag.
	 */
	public boolean resetBy0Seen() {
		final boolean old = mBy0Seen;
		mBy0Seen = false;
		return old;
	}

	/**
	 * Canonicalize a summation term, i.e. check if we already created this term with the summands in a different order.
	 *
	 * @param sumTerm
	 *            the summation term of the form {@code (+ p1 ... pn)}.
	 * @return the canonic summation term.
	 */
	public ApplicationTerm unifySummation(final ApplicationTerm sumTerm) {
		assert sumTerm.getFunction().getName() == "+";
		final HashSet<Term> summands = new HashSet<>();
		int hash = 0;
		for (final Term p : sumTerm.getParameters()) {
			final boolean fresh = summands.add(p);
			assert fresh;
			hash += p.hashCode();
		}
		hash = summands.hashCode();
		for (final ApplicationTerm canonic : mCanonicalSums.iterateHashCode(hash)) {
			if (canonic.getParameters().length == summands.size()
					&& summands.containsAll(Arrays.asList(canonic.getParameters()))) {
				return canonic;
			}
		}
		mCanonicalSums.put(hash, sumTerm);
		return sumTerm;
	}
}<|MERGE_RESOLUTION|>--- conflicted
+++ resolved
@@ -45,10 +45,10 @@
 import de.uni_freiburg.informatik.ultimate.util.datastructures.UnifyHash;
 
 /**
- * Build a representation of the formula where only not, or, ite and =/2 are
- * present.  Linear arithmetic terms are converted into SMTAffineTerms.  We
- * normalize quantifiers to universal quantifiers.  Additionally, this term
- * transformer removes all annotations from the formula.
+ * Build a representation of the formula where only not, or, ite and =/2 are present. Linear arithmetic terms are
+ * converted into SMTAffineTerms. We normalize quantifiers to universal quantifiers. Additionally, this term transformer
+ * removes all annotations from the formula.
+ * 
  * @author Jochen Hoenicke, Juergen Christ
  */
 public class TermCompiler extends TermTransformer {
@@ -160,8 +160,7 @@
 				pushTerms(params);
 				return;
 			}
-			if (fsym.isChainable() && params.length > 2
-					&& !fsym.getName().equals("=")) {
+			if (fsym.isChainable() && params.length > 2 && !fsym.getName().equals("=")) {
 				final Theory theory = appTerm.getTheory();
 				final Term[] conjs = new Term[params.length - 1];
 				for (int i = 0; i < params.length - 1; i++) {
@@ -199,8 +198,8 @@
 			final FormulaUnLet unletter = new FormulaUnLet();
 			unletter.addSubstitutions(substs);
 			final Term expanded = unletter.unlet(fsym.getDefinition());
-			final Term expandedProof = mTracker.buildRewrite(mTracker.getProvedTerm(convertedApp), expanded,
-					ProofConstants.RW_EXPAND_DEF);
+			final Term expandedProof =
+					mTracker.buildRewrite(mTracker.getProvedTerm(convertedApp), expanded, ProofConstants.RW_EXPAND_DEF);
 			enqueueWalker(new TransitivityStep(mTracker.transitivity(convertedApp, expandedProof)));
 			pushTerm(expanded);
 			return;
@@ -232,8 +231,7 @@
 			case "distinct":
 				setResult(mUtils.convertDistinct(convertedApp));
 				return;
-			case "<=":
-			{
+			case "<=": {
 				final Term lhs = mTracker.getProvedTerm(convertedApp);
 				final Sort sort = params[0].getSort();
 				final SMTAffineTerm affine1 = new SMTAffineTerm(params[0]);
@@ -245,8 +243,7 @@
 				setResult(mUtils.convertLeq0(mTracker.transitivity(convertedApp, rewrite)));
 				return;
 			}
-			case ">=":
-			{
+			case ">=": {
 				final Term lhs = mTracker.getProvedTerm(convertedApp);
 				final Sort sort = params[0].getSort();
 				final SMTAffineTerm affine1 = new SMTAffineTerm(params[1]);
@@ -258,8 +255,7 @@
 				setResult(mUtils.convertLeq0(mTracker.transitivity(convertedApp, rewrite)));
 				return;
 			}
-			case ">":
-			{
+			case ">": {
 				final Term lhs = mTracker.getProvedTerm(convertedApp);
 				final Sort sort = params[0].getSort();
 				final SMTAffineTerm affine1 = new SMTAffineTerm(params[0]);
@@ -274,8 +270,7 @@
 				setResult(mUtils.convertNot(rewrite));
 				return;
 			}
-			case "<":
-			{
+			case "<": {
 				final Term lhs = mTracker.getProvedTerm(convertedApp);
 				final Sort sort = params[0].getSort();
 				final SMTAffineTerm affine1 = new SMTAffineTerm(params[1]);
@@ -290,8 +285,7 @@
 				setResult(mUtils.convertNot(rewrite));
 				return;
 			}
-			case "+":
-			{
+			case "+": {
 				final Term lhs = mTracker.getProvedTerm(convertedApp);
 				final SMTAffineTerm sum = new SMTAffineTerm(params[0]);
 				for (int i = 1; i < params.length; i++) {
@@ -302,8 +296,7 @@
 				setResult(mTracker.transitivity(convertedApp, rewrite));
 				return;
 			}
-			case "-":
-			{
+			case "-": {
 				final Term lhs = mTracker.getProvedTerm(convertedApp);
 				final SMTAffineTerm result = new SMTAffineTerm(params[0]);
 				if (params.length == 1) {
@@ -320,8 +313,7 @@
 				setResult(mTracker.transitivity(convertedApp, rewrite));
 				return;
 			}
-			case "*":
-			{
+			case "*": {
 				final Term lhs = mTracker.getProvedTerm(convertedApp);
 				SMTAffineTerm prod = new SMTAffineTerm(params[0]);
 				for (int i = 1; i < params.length; i++) {
@@ -340,8 +332,7 @@
 				setResult(mTracker.transitivity(convertedApp, rewrite));
 				return;
 			}
-			case "/":
-			{
+			case "/": {
 				final Term lhs = mTracker.getProvedTerm(convertedApp);
 				final SMTAffineTerm arg0 = new SMTAffineTerm(params[0]);
 				if (params[1] instanceof ConstantTerm) {
@@ -362,8 +353,7 @@
 					throw new UnsupportedOperationException("Unsupported non-linear arithmetic");
 				}
 			}
-			case "div":
-			{
+			case "div": {
 				final Term lhs = mTracker.getProvedTerm(convertedApp);
 				final SMTAffineTerm arg0 = new SMTAffineTerm(params[0]);
 				if (params[1] instanceof ConstantTerm) {
@@ -397,8 +387,7 @@
 					throw new UnsupportedOperationException("Unsupported non-linear arithmetic");
 				}
 			}
-			case "mod":
-			{
+			case "mod": {
 				final Term lhs = mTracker.getProvedTerm(convertedApp);
 				final SMTAffineTerm arg0 = new SMTAffineTerm(params[0]);
 				if (params[1] instanceof ConstantTerm) {
@@ -438,8 +427,7 @@
 					throw new UnsupportedOperationException("Unsupported non-linear arithmetic");
 				}
 			}
-			case "to_real":
-			{
+			case "to_real": {
 				final SMTAffineTerm arg = new SMTAffineTerm(params[0]);
 				final Term lhs = mTracker.getProvedTerm(convertedApp);
 				final Term rhs = arg.toTerm(this, convertedApp.getSort());
@@ -447,8 +435,7 @@
 				setResult(mTracker.transitivity(convertedApp, rewrite));
 				return;
 			}
-			case "to_int":
-			{
+			case "to_int": {
 				// We don't convert to_int here but defer it to the clausifier
 				// But we simplify constants here...
 				if (params[0] instanceof ConstantTerm) {
@@ -461,8 +448,7 @@
 				}
 				break;
 			}
-			case "divisible":
-			{
+			case "divisible": {
 				final Term lhs = mTracker.getProvedTerm(convertedApp);
 				final Rational divisor = Rational.valueOf(fsym.getIndices()[0], BigInteger.ONE);
 				Term rhs;
@@ -595,18 +581,6 @@
 	@SuppressWarnings("unused")
 	@Override
 	public void postConvertQuantifier(final QuantifiedFormula old, final Term newBody) {
-<<<<<<< HEAD
-		final Theory t = old.getTheory();
-		if (!t.getLogic().isQuantified()) {
-			throw new SMTLIBException("quantifier in quantifier-free theory");
-		}
-		
-=======
-		if (true) {
-			// TODO: remove once we support quantifier.
-			throw new UnsupportedOperationException("Quantifier not supported.");
-		}
->>>>>>> 7fed6749
 		if (old.getQuantifier() == QuantifiedFormula.EXISTS) {
 			setResult(mTracker.exists(old, newBody));
 		} else {
@@ -620,8 +594,7 @@
 	}
 
 	@Override
-	public void postConvertAnnotation(final AnnotatedTerm old,
-			final Annotation[] newAnnots, final Term newBody) {
+	public void postConvertAnnotation(final AnnotatedTerm old, final Annotation[] newAnnots, final Term newBody) {
 		if (mNames != null && newBody.getSort() == newBody.getTheory().getBooleanSort()) {
 			final Annotation[] oldAnnots = old.getAnnotations();
 			for (final Annotation annot : oldAnnots) {
@@ -635,11 +608,13 @@
 				}
 			}
 		}
-		setResult(mTracker.transitivity(mTracker.buildRewrite(old, old.getSubterm(), ProofConstants.RW_STRIP),
-				newBody));
-	}
+		setResult(
+				mTracker.transitivity(mTracker.buildRewrite(old, old.getSubterm(), ProofConstants.RW_STRIP), newBody));
+	}
+
 	/**
 	 * Get and reset the division-by-0 seen flag.
+	 * 
 	 * @return The old division-by-0 seen flag.
 	 */
 	public boolean resetBy0Seen() {
