--- conflicted
+++ resolved
@@ -92,13 +92,8 @@
 	}
 	
 	private void addSimple(Rational c, LinVar term) {
-<<<<<<< HEAD
 		assert (!c.equals(Rational.ZERO));
-		Rational oldc = mSummands.remove(term);
-=======
-		assert (/*!term.getLinVar().isInitiallyBasic() &&*/ !c.equals(Rational.ZERO));
 		final Rational oldc = mSummands.remove(term);
->>>>>>> e26492de
 		if (oldc != null) {
 			c = oldc.add(c);
 			if (c.equals(Rational.ZERO)) {
@@ -220,18 +215,10 @@
 			negate = t.getFunction("-", numSort);
 		}
 		assert (!isInt || mConstant.mA.isIntegral());
-<<<<<<< HEAD
-		Term constTerm = mConstant.mA.equals(Rational.ZERO) ? null 
+		final Term constTerm = mConstant.mA.equals(Rational.ZERO) ? null 
 			: mConstant.mA.toTerm(numSort);
-		Term[] terms = new Term[mSummands.size() + (constTerm == null ? 0 : 1)];
-		if (constTerm != null)
-=======
-		final Term constTerm = mConstant.mA.equals(Rational.ZERO) ? null 
-			: isInt ? t.numeral(mConstant.mA.numerator())
-			: t.rational(mConstant.mA.numerator(), mConstant.mA.denominator());
 		final Term[] terms = new Term[mSummands.size() + (constTerm == null ? 0 : 1)];
 		if (constTerm != null) {
->>>>>>> e26492de
 			terms[mSummands.size()] = constTerm;
 		}
 		int offset = 0;
@@ -249,25 +236,14 @@
 			if (me.getValue().equals(Rational.MONE)) {
 				convme = t.term(negate, convme);
 			} else if (!me.getValue().equals(Rational.ONE)) {
-<<<<<<< HEAD
 				Term convfac = me.getValue().toTerm(numSort);
-=======
-				final Term convfac = isInt ? t.numeral(me.getValue().numerator())
-						: t.rational(me.getValue().numerator(),me.getValue().denominator());
->>>>>>> e26492de
 				convme = t.term(times, convfac, convme);
 			}
 			terms[offset++] = convme;
 		}
-<<<<<<< HEAD
-		if (terms.length == 0)
+		if (terms.length == 0) {
 			return Rational.ZERO.toTerm(numSort);
-		else if (terms.length == 1)
-=======
-		if (terms.length == 0) {
-			return isInt ? t.numeral(BigInteger.ZERO) : t.rational(BigInteger.ZERO, BigInteger.ONE);
 		} else if (terms.length == 1) {
->>>>>>> e26492de
 			return terms[0];
 		} else {
 			return t.term(plus, terms);
@@ -303,19 +279,11 @@
 			return mConstant.compareTo(InfinitNumber.ZERO) <= 0 
 				? smtTheory.mTrue : smtTheory.mFalse;
 		}
-<<<<<<< HEAD
 		boolean isInt = isInt();
 		Sort sort = smtTheory.getSort(isInt ? "Int" : "Real");
 		String comp = mConstant.mEps == 0 ? "<=" : "<";
 		Term zero = Rational.ZERO.toTerm(sort);
-		Term res = smtTheory.term(comp, toSMTLib(smtTheory, isInt, quoted), zero);
-=======
-		final boolean isInt = isInt();
-		final String comp = mConstant.mEps == 0 ? "<=" : "<";
-		final Term zero = isInt ? smtTheory.numeral(BigInteger.ZERO)
-				: smtTheory.decimal(BigDecimal.ZERO);
 		final Term res = smtTheory.term(comp, toSMTLib(smtTheory, isInt, quoted), zero);
->>>>>>> e26492de
 		return quoted ? smtTheory.annotatedTerm(NamedAtom.QUOTED, res) : res;
 	}
 }