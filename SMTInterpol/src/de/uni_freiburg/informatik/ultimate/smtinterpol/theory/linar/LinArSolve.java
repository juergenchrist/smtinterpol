--- conflicted
+++ resolved
@@ -1072,7 +1072,6 @@
 	}
 	
 	@Override
-<<<<<<< HEAD
 	public void dumpModel(LogProxy logger) {
 		if (logger.isInfoEnabled()) {
 			prepareModel();
@@ -1085,20 +1084,6 @@
 				for (LinVar var : mSimps.keySet())
 					logger.info(var + " = " + realValue(var));
 			}
-=======
-	public void dumpModel(Logger logger) {
-		dumpTableaux(logger);
-		dumpConstraints(logger);
-		prepareModel();
-		logger.info("Assignments:");
-		for (LinVar var : mLinvars) {
-			if (!var.isInitiallyBasic())
-				logger.info(var + " = " + realValue(var));
-		}
-		if (mSimps != null) {
-			for (LinVar var : mSimps.keySet())
-				logger.info(var + " = " + realValue(var));
->>>>>>> bc7ddc72
 		}
 	}
 
@@ -1227,13 +1212,8 @@
 		if (isIntegral)
 			return null;
 
-<<<<<<< HEAD
 		LogProxy logger = mEngine.getLogger();
-		if (logger.isDebugEnabled())
-=======
-		Logger logger = mEngine.getLogger();
 		if (logger.isDebugEnabled()) {
->>>>>>> bc7ddc72
 			dumpTableaux(logger);
 			dumpConstraints(logger);
 		}
