/*
 * Copyright (C) 2019 University of Freiburg
 *
 * This file is part of SMTInterpol.
 *
 * SMTInterpol is free software: you can redistribute it and/or modify
 * it under the terms of the GNU Lesser General Public License as published
 * by the Free Software Foundation, either version 3 of the License, or
 * (at your option) any later version.
 *
 * SMTInterpol is distributed in the hope that it will be useful,
 * but WITHOUT ANY WARRANTY; without even the implied warranty of
 * MERCHANTABILITY or FITNESS FOR A PARTICULAR PURPOSE.  See the
 * GNU Lesser General Public License for more details.
 *
 * You should have received a copy of the GNU Lesser General Public License
 * along with SMTInterpol.  If not, see <http://www.gnu.org/licenses/>.
 */
package de.uni_freiburg.informatik.ultimate.smtinterpol.theory.quant;

import java.util.ArrayList;
import java.util.Arrays;
import java.util.Collection;
import java.util.Collections;
import java.util.Comparator;
import java.util.HashMap;
import java.util.LinkedHashMap;
import java.util.LinkedHashSet;
import java.util.List;
import java.util.Map;
import java.util.Map.Entry;
import java.util.Set;
import java.util.function.BiFunction;
import java.util.function.Function;

import de.uni_freiburg.informatik.ultimate.logic.ApplicationTerm;
import de.uni_freiburg.informatik.ultimate.logic.FunctionSymbol;
import de.uni_freiburg.informatik.ultimate.logic.NonRecursive;
import de.uni_freiburg.informatik.ultimate.logic.Rational;
import de.uni_freiburg.informatik.ultimate.logic.Term;
import de.uni_freiburg.informatik.ultimate.logic.TermVariable;
import de.uni_freiburg.informatik.ultimate.smtinterpol.Config;
import de.uni_freiburg.informatik.ultimate.smtinterpol.convert.Clausifier;
import de.uni_freiburg.informatik.ultimate.smtinterpol.convert.SMTAffineTerm;
import de.uni_freiburg.informatik.ultimate.smtinterpol.dpll.Literal;
import de.uni_freiburg.informatik.ultimate.smtinterpol.theory.cclosure.CCTerm;
import de.uni_freiburg.informatik.ultimate.smtinterpol.theory.epr.util.Pair;
import de.uni_freiburg.informatik.ultimate.smtinterpol.theory.linar.InfinitesimalNumber;
import de.uni_freiburg.informatik.ultimate.smtinterpol.theory.linar.LASharedTerm;
import de.uni_freiburg.informatik.ultimate.smtinterpol.theory.linar.LinVar;
import de.uni_freiburg.informatik.ultimate.smtinterpol.theory.linar.MutableAffineTerm;
import de.uni_freiburg.informatik.ultimate.smtinterpol.theory.quant.QuantifierTheory.InstanceOrigin;
import de.uni_freiburg.informatik.ultimate.smtinterpol.theory.quant.QuantifierTheory.InstantiationMethod;
import de.uni_freiburg.informatik.ultimate.smtinterpol.theory.quant.SubstitutionHelper.SubstitutionResult;
import de.uni_freiburg.informatik.ultimate.smtinterpol.theory.quant.dawg.Dawg;
import de.uni_freiburg.informatik.ultimate.smtinterpol.theory.quant.ematching.EMatching;
import de.uni_freiburg.informatik.ultimate.smtinterpol.theory.quant.ematching.EMatching.SubstitutionInfo;

/**
 * This class takes care of clause, literal and term instantiation.
 *
 * Literals are pre-evaluated in order to create less false literals and clauses containing true literals.
 *
 * TODO Rework methods that do almost the same.
 *
 * @author Tanja Schindler
 *
 */
public class InstantiationManager {

	private final Clausifier mClausifier;
	private final QuantifierTheory mQuantTheory;
	private final EMatching mEMatching;

	private final Map<QuantClause, Map<List<Term>, InstClause>> mClauseInstances;

	private final InstanceValue mDefaultValueForLitDawgs;
	private final List<InstanceValue> mRelevantValuesForCheckpoint;

	private int mSubsAgeForFinalCheck = 0;

	public InstantiationManager(final QuantifierTheory quantTheory) {
		mQuantTheory = quantTheory;
		mClausifier = quantTheory.getClausifier();
		mEMatching = quantTheory.getEMatching();
		mClauseInstances = new HashMap<>();
		mDefaultValueForLitDawgs =
				mQuantTheory.mUseUnknownTermValueInDawgs ? InstanceValue.UNKNOWN_TERM : InstanceValue.ONE_UNDEF;
		mRelevantValuesForCheckpoint = new ArrayList<>();
		mRelevantValuesForCheckpoint.add(InstanceValue.FALSE);
		mRelevantValuesForCheckpoint.add(InstanceValue.ONE_UNDEF);
		if (mQuantTheory.mInstantiationMethod == InstantiationMethod.E_MATCHING_EAGER
				|| mQuantTheory.mInstantiationMethod == InstantiationMethod.E_MATCHING_LAZY) {
			mRelevantValuesForCheckpoint.add(InstanceValue.OTHER);
		} else if (mQuantTheory.mPropagateNewTerms) {
			mRelevantValuesForCheckpoint.add(InstanceValue.UNKNOWN_TERM);
		}
	}

	/**
	 * Add the clause to the instantiation manager.
	 *
	 * @param qClause
	 *            the quantified clause.
	 */
	public void addClause(final QuantClause qClause) {
		mClauseInstances.put(qClause, new LinkedHashMap<>());
	}

	/**
	 * Remove the clause from the instantiation manager.
	 *
	 * @param clause
	 *            the quantified clause.
	 */
	public void removeClause(final QuantClause clause) {
		assert mClauseInstances.containsKey(clause);
		mClauseInstances.remove(clause);
	}

	/**
	 * Remove all existing InstClauses from the instantiation manager.
	 */
	public void removeAllInstClauses() {
		for (final Map<List<Term>, InstClause> instClauses : mClauseInstances.values()) {
			instClauses.clear();
		}
	}

	/**
	 * Reset the interesting substitution terms for all clauses.
	 */
	public void resetInterestingTerms() {
		for (final QuantClause qClause : mQuantTheory.getQuantClauses()) {
			qClause.clearInterestingTerms();
		}
	}

	public void resetSubsAgeForFinalCheck() {
		mSubsAgeForFinalCheck = 0;
	}

	/**
	 * Find instances of quant clauses that would be conflict or unit instances. This will actually compute the clause
	 * instances, i.e., it will create the ground literals. We prefer conflict instances, only if there are none, unit
	 * instances are computed.
	 *
	 * @return the clause instances.
	 */
	public Set<InstClause> findConflictAndUnitInstancesWithEMatching() {
		final Set<InstClause> conflictAndUnitClauses = new LinkedHashSet<>();
		final Map<QuantClause, Collection<List<Term>>> unitSubs = new LinkedHashMap<>();

		// New Quant Clauses may be added when new instances are computed (e.g. axioms for ite terms)
		final List<QuantClause> currentQuantClauses = new ArrayList<>();
		currentQuantClauses.addAll(mQuantTheory.getQuantClauses());

		for (final QuantClause qClause : currentQuantClauses) {
			if (mQuantTheory.getEngine().isTerminationRequested()) {
				return Collections.emptySet();
			}
			if (qClause.hasTrueGroundLits()) {
				continue;
			}
			final Dawg<Term, InstantiationInfo> dawg = computeClauseDawg(qClause);
			for (final InstantiationInfo subsWithVal : getRelevantSubsFromDawg(qClause, dawg)) {
				if (mQuantTheory.getEngine().isTerminationRequested()) {
					return Collections.emptySet();
				}
				final List<Term> subs = subsWithVal.getSubs();
				final InstanceValue val = subsWithVal.getInstValue();
				if (val == InstanceValue.FALSE) {
					final InstClause inst = computeClauseInstance(qClause, subs, InstanceOrigin.CONFLICT);
					if (inst != null) {
						conflictAndUnitClauses.add(inst);
					}
				} else {
					assert val == InstanceValue.ONE_UNDEF || val == InstanceValue.UNKNOWN_TERM;
					if (!unitSubs.containsKey(qClause)) {
						unitSubs.put(qClause, new ArrayList<List<Term>>());
					}
					unitSubs.get(qClause).add(subs);
				}
			}
		}
		if (conflictAndUnitClauses.isEmpty()) {
			for (final Entry<QuantClause, Collection<List<Term>>> e : unitSubs.entrySet()) {
				final QuantClause clause = e.getKey();
				for (final List<Term> subs : e.getValue()) {
					if (mQuantTheory.getEngine().isTerminationRequested()) {
						return Collections.emptySet();
					}
					final InstClause inst = computeClauseInstance(clause, subs, InstanceOrigin.CONFLICT);
					if (inst != null) {
						conflictAndUnitClauses.add(inst);
					}
				}
			}
		}
		return conflictAndUnitClauses;
	}

	/**
	 * Find instances of quant clauses that would be conflict or unit instances. This will actually compute the clause
	 * instances, i.e., it will create the ground literals. We prefer conflict instances, only if there are none, unit
	 * instances are computed.
	 *
	 * @return A Set of potentially conflicting and unit instances.
	 */
	public Set<InstClause> findConflictAndUnitInstances() {
		final Set<InstClause> conflictAndUnitClauses = new LinkedHashSet<>();
		final Map<QuantClause, Collection<List<Term>>> unitSubs = new LinkedHashMap<>();
		// New Quant Clauses may be added when new instances are computed (e.g. axioms for ite terms)
		final List<QuantClause> currentQuantClauses = new ArrayList<>();
		currentQuantClauses.addAll(mQuantTheory.getQuantClauses());
		for (final QuantClause quantClause : currentQuantClauses) {
			if (mClausifier.getEngine().isTerminationRequested()) {
				return null;
			}
			if (quantClause.hasTrueGroundLits()) {
				continue;
			}
			quantClause.updateInterestingTermsAllVars();
			final Set<List<Term>> allSubstitutions = computeAllSubstitutions(quantClause);
			for (final List<Term> subs : allSubstitutions) {
				if (mClausifier.getEngine().isTerminationRequested()) {
					return Collections.emptySet();
				}
				// TODO Don't evaluate existing instances
				final InstanceValue clauseValue = evaluateClauseInstance(quantClause, subs);
				if (clauseValue != InstanceValue.IRRELEVANT) {
					if (clauseValue == InstanceValue.FALSE) {
						final InstClause inst = computeClauseInstance(quantClause, subs, InstanceOrigin.CONFLICT);
						if (inst != null) {
							conflictAndUnitClauses.add(inst);
						}
					} else {
						assert clauseValue == InstanceValue.ONE_UNDEF || clauseValue == InstanceValue.UNKNOWN_TERM;
						if (!unitSubs.containsKey(quantClause)) {
							unitSubs.put(quantClause, new ArrayList<List<Term>>());
						}
						unitSubs.get(quantClause).add(subs);
					}
				}
			}
		}
		if (conflictAndUnitClauses.isEmpty()) {
			for (final Entry<QuantClause, Collection<List<Term>>> e : unitSubs.entrySet()) {
				final QuantClause clause = e.getKey();
				for (final List<Term> subs : e.getValue()) {
					if (mQuantTheory.getEngine().isTerminationRequested()) {
						return Collections.emptySet();
					}
					final InstClause inst = computeClauseInstance(clause, subs, InstanceOrigin.CONFLICT);
					if (inst != null) {
						conflictAndUnitClauses.add(inst);
					}
				}
			}
		}
		return conflictAndUnitClauses;
	}


	/**
	 * Compute clause instances found by E-matching. This method does not build instances of quant clauses containing
	 * ground literals that are currently set to true, or instances producing new terms (i.e., without equivalent known
	 * terms).
	 * 
	 * @return the computed InstClauses, except the ones resulting in trivially true clauses.
	 */
	public Set<InstClause> computeEMatchingInstances() {
		final Set<InstClause> newInstances = new LinkedHashSet<>();

		final List<QuantClause> currentQuantClauses = new ArrayList<>();
		currentQuantClauses.addAll(mQuantTheory.getQuantClauses());
		outer: for (final QuantClause clause : currentQuantClauses) {
			if (mQuantTheory.getEngine().isTerminationRequested()) {
				return Collections.emptySet();
			}
			if (clause.hasTrueGroundLits()) {
				continue;
			}

			// Intersect the literal dawgs to find out for which substitutions all triggers were matched.
			Dawg<Term, InstantiationInfo> clauseDawg = Dawg.createConst(clause.getVars().length,
					new InstantiationInfo(InstanceValue.FALSE, new ArrayList<>()));
			for (final QuantLiteral lit : clause.getQuantLits()) {
				if (mQuantTheory.getEngine().isTerminationRequested()) {
					return Collections.emptySet();
				}
				Dawg<Term, InstantiationInfo> instDawg = null;
				final QuantLiteral atom = lit.getAtom();
				if (mEMatching.isUsingEmatching(lit) || mEMatching.isPartiallyUsingEmatching(lit)) {
					if (mQuantTheory.mPropagateNewAux && atom instanceof QuantEquality) {
						// If this option is set, don't treat aux-terms as new terms.
						// TODO: Rename the option
						final Term lhs = ((QuantEquality) atom).getLhs();
						if (QuantUtil.isAuxApplication(lhs)) {
							instDawg = Dawg.createConst(clause.getVars().length,
									new InstantiationInfo(InstanceValue.ONE_UNDEF, new ArrayList<>()));
						}
					}
					if (instDawg == null) {
						final Dawg<Term, SubstitutionInfo> subsDawg = mEMatching.getSubstitutionInfos(atom);
						// Map keys to representative, and map non-empty SubstitutionInfo to one_undef
						final Dawg<Term, SubstitutionInfo> representativeSubsDawg = getRepresentativeSubsDawg(subsDawg);
						instDawg = representativeSubsDawg.map(v -> v.equals(mEMatching.getEmptySubs()) && !QuantUtil.isVarEq(lit.getAtom())
								? new InstantiationInfo(InstanceValue.IRRELEVANT, new ArrayList<>())
										: new InstantiationInfo(InstanceValue.ONE_UNDEF,
												getTermSubsFromSubsInfo(lit, v)));
					}
				} else if (lit.mIsArithmetical) {
					instDawg = Dawg.createConst(clause.getVars().length,
							new InstantiationInfo(InstanceValue.ONE_UNDEF, new ArrayList<>()));
				}
				// TODO Should we do something for the other literals, similar to "otherlits" in computeClauseDawg for
				// E-matching based conflict and unit search?

				if (instDawg == null) {
					// No substitution found for this clause literal
					continue outer;
				}
				// NOTE: For lazy E-matching, combineForCheckpoint also works for final check TODO rename it
				clauseDawg = clauseDawg.combine(instDawg, (v1, v2) -> combineForCheckpoint(v1, v2));
			}
			// Compute instances that do not produce new terms, i.e., where the E-matching multi-pattern was matched
			for (final InstantiationInfo subs : getRelevantSubsFromDawg(clause, clauseDawg)) {
				if (mQuantTheory.getEngine().isTerminationRequested()) {
					return Collections.emptySet();
				}
				final InstClause inst = computeClauseInstance(clause, subs.getSubs(), InstanceOrigin.EMATCHING);
				if (inst != null) {
					newInstances.add(inst);
				}
			}
		}
		return newInstances;
	}

	/**
	 * Map the given substitution dawg to a substitution dawg using only the representative terms as keys.
	 */
	private Dawg<Term, SubstitutionInfo> getRepresentativeSubsDawg(final Dawg<Term, SubstitutionInfo> dawg) {
		return dawg.mapKeys(l -> mQuantTheory.getRepresentativeTerm(l), (v1, v2) -> mapToFirstChecked(v1, v2));
	}

	/**
	 * In the final check, check if all interesting substitutions of all clauses lead to satisfied instances. As soon as
	 * an instance is found that is not yet satisfied, stop. The newly created literals will be decided by the ground
	 * theories next and may lead to new conflicts.
	 * 
	 * @return a singleton set containing the new instance, if one was found; null else.
	 */
	public Set<InstClause> instantiateSomeNotSat() {

		// Collect the QuantClauses that are not yet satisfied and check if existing instances lead to conflicts.
		final List<QuantClause> currentQuantClauses = new ArrayList<>();
		for (final QuantClause clause : mQuantTheory.getQuantClauses()) {
			if (mQuantTheory.getEngine().isTerminationRequested()) {
				return Collections.emptySet();
			}
			if (!clause.hasTrueGroundLits()) {
				assert mClauseInstances.containsKey(clause);
				for (final Entry<List<Term>, InstClause> existingInst : mClauseInstances.get(clause).entrySet()) {
					final InstClause instClause = existingInst.getValue();
					if (instClause != null) {
						final int numUndef = instClause.countAndSetUndefLits();
						assert numUndef == -1 || numUndef == 0;
						if (numUndef == 0) {
							mQuantTheory.getLogger().warn(
									"Conflict on existing clause instance hasn't been detected in checkpoint(): ",
									instClause);
							return Collections.singleton(instClause);
						}
					}
				}
				currentQuantClauses.add(clause);
			}
		}

		// Check all interesting substitutions ordered by age to avoid creating new (in particular nested) terms early.
		final Map<QuantClause, List<Term>[]> interestingTermsSortedByAge = new HashMap<>();
<<<<<<< HEAD
=======
		int oldest = 0;
>>>>>>> 17bcbd8d
		for (final QuantClause clause : currentQuantClauses) {
			if (mClausifier.getEngine().isTerminationRequested()) {
				return null;
			}
			clause.updateInterestingTermsAllVars();
<<<<<<< HEAD
			final List<Term>[] termsSortedByAge = sortInterestingTermsByAge(clause.getInterestingTerms());
			interestingTermsSortedByAge.put(clause, termsSortedByAge);
		}
		mQuantTheory.getLogger().debug("Current term age: %d", mQuantTheory.mCClosure.getTermAge());
		for (; mSubsAgeForFinalCheck <= mClausifier.getCClosure().getTermAge(); mSubsAgeForFinalCheck++) {
=======
			final Pair<List<Term>[], Integer> termsSortedByAge =
					sortInterestingTermsByAge(clause.getInterestingTerms());
			oldest = Math.max(oldest, termsSortedByAge.getSecond());
			interestingTermsSortedByAge.put(clause, termsSortedByAge.getFirst());
		}
		mQuantTheory.getLogger().debug("Quant: Max term age %d", oldest);
		for (; mSubsAgeForFinalCheck <= oldest; mSubsAgeForFinalCheck++) {
>>>>>>> 17bcbd8d
			mQuantTheory.getLogger().debug("Searching for instances of age %d", mSubsAgeForFinalCheck);
			if (mClausifier.getEngine().isTerminationRequested()) {
				return null;
			}

			final List<Pair<QuantClause, List<Term>>> otherValueInstancesOnKnownTerms = new ArrayList<>();
			final List<Pair<QuantClause, List<Term>>> unitValueInstancesNewTerms = new ArrayList<>();
			final List<Pair<QuantClause, List<Term>>> otherValueInstancesNewTerms = new ArrayList<>();

			for (final QuantClause clause : currentQuantClauses) {
				if (mQuantTheory.getEngine().isTerminationRequested()) {
					return Collections.emptySet();
				}
				final Set<List<Term>> subsForAge =
						computeSubstitutionsForAge(interestingTermsSortedByAge.get(clause), mSubsAgeForFinalCheck);
				for (final List<Term> subs : subsForAge) {
					assert getMaxAge(subs) == mSubsAgeForFinalCheck;
					if (mClausifier.getEngine().isTerminationRequested()) {
						return null;
					}
					if (mClauseInstances.containsKey(clause) && mClauseInstances.get(clause).containsKey(subs)) {
						continue; // Checked in the first loop over the quant clauses.
					}
					final Pair<InstanceValue, Boolean> candVal = evaluateNewClauseInstanceFinalCheck(clause, subs);
					if (candVal.getFirst() == InstanceValue.TRUE) {
						continue;
					} else if (candVal.getFirst() == InstanceValue.FALSE
							|| candVal.getFirst() == InstanceValue.ONE_UNDEF) {
						// Always build conflict or unit clauses on known terms
						assert candVal.getSecond().booleanValue();
						final InstClause unitClause = computeClauseInstance(clause, subs, InstanceOrigin.ENUMERATION);
						if (unitClause != null) { // TODO Some true literals are not detected at the moment.
							final int numUndef = unitClause.countAndSetUndefLits();
							if (numUndef >= 0) {
								assert !Config.EXPENSIVE_ASSERTS || getMaxAge(subs) == mSubsAgeForFinalCheck;
								mQuantTheory.getLogger().debug("Found inst of age %d", mSubsAgeForFinalCheck);
								return Collections.singleton(unitClause);
							}
						}
					} else {
						final Pair<QuantClause, List<Term>> clauseSubsPair = new Pair<>(clause, subs);
						if (candVal.getFirst() == InstanceValue.UNKNOWN_TERM) {
							assert !candVal.getSecond().booleanValue();
							unitValueInstancesNewTerms.add(clauseSubsPair);
						} else {
							assert candVal.getFirst() == InstanceValue.OTHER;
							if (candVal.getSecond().booleanValue()) {
								otherValueInstancesOnKnownTerms.add(clauseSubsPair);
							} else {
								otherValueInstancesNewTerms.add(clauseSubsPair);
							}
						}
					}
				}
			}
			// If we haven't found a conflict or unit instance on known terms, first check other non-sat instances on
			// known terms, then unit instances producing new terms, then other non-sat instances on new terms.
			final List<Pair<QuantClause, List<Term>>> sortedInstances = new ArrayList<>();
			sortedInstances.addAll(unitValueInstancesNewTerms);
			sortedInstances.addAll(otherValueInstancesOnKnownTerms);
			sortedInstances.addAll(otherValueInstancesNewTerms);
			for (final Pair<QuantClause, List<Term>> cand : sortedInstances) {
				if (mQuantTheory.getEngine().isTerminationRequested()) {
					return Collections.emptySet();
				}
				final InstClause inst =
						computeClauseInstance(cand.getFirst(), cand.getSecond(), InstanceOrigin.ENUMERATION);
				if (inst != null) {
					final int numUndef = inst.countAndSetUndefLits();
					if (numUndef >= 0) {
						assert !Config.EXPENSIVE_ASSERTS || getMaxAge(cand.getSecond()) == mSubsAgeForFinalCheck;
						mQuantTheory.getLogger().debug("Found inst of age %d", mSubsAgeForFinalCheck);
						return Collections.singleton(inst);
					}
				}
			}
		}
		return null;
	}

	@SuppressWarnings("unchecked")
<<<<<<< HEAD
	private List<Term>[] sortInterestingTermsByAge(final Map<Term, Term>[] interestingTermsForClause) {
		final List<Term>[] sortedTerms = new ArrayList[interestingTermsForClause.length];
		for (int i = 0; i < sortedTerms.length; i++) {
			sortedTerms[i] = sortInterestingTermsByAge(interestingTermsForClause[i].values());
		}
		return sortedTerms;
=======
	private Pair<List<Term>[], Integer> sortInterestingTermsByAge(final Map<Term, Term>[] interestingTermsForClause) {
		final List<Term>[] sortedTerms = new ArrayList[interestingTermsForClause.length];
		int oldest = 0;
		for (int i = 0; i < sortedTerms.length; i++) {
			sortedTerms[i] = sortInterestingTermsByAge(interestingTermsForClause[i].values());
			assert !sortedTerms[i].isEmpty();
			oldest = Math.max(oldest, getTermAge(sortedTerms[i].get(sortedTerms[i].size() - 1)));
		}
		return new Pair<>(sortedTerms, oldest);
>>>>>>> 17bcbd8d
	}

	private List<Term> sortInterestingTermsByAge(final Collection<Term> terms) {
		final List<Term> termList = new ArrayList<>();
		termList.addAll(terms);
		Collections.sort(termList, new Comparator<Term>() {
			@Override
			public int compare(final Term t1, final Term t2) {
				return getTermAge(t1) - getTermAge(t2);
			}
		});
		return termList;
	}

	/**
	 * From the given terms, compute all substitutions from the given age, i.e., that contain at least one term from the
	 * given age, and only terms from the given or an earlier age.
	 * 
	 * @param sortedSubstitutionTerms
	 *            an array of lists of substitution terms sorted by age (an array entry corresponds to a variable
	 *            position)
	 * @param age
	 *            the term generation that the substitutions to compute should be from
	 * @return all substitutions resulting from the given terms from the given age.
	 */
	private Set<List<Term>> computeSubstitutionsForAge(final List<Term>[] sortedSubstitutionTerms, final int age) {
		final int length = sortedSubstitutionTerms.length;
		final Map<List<Term>, Integer> allSubs = new LinkedHashMap<>();
		allSubs.put(new ArrayList<Term>(length), 0);
		for (int i = 0; i < length; i++) {
			assert !sortedSubstitutionTerms[i].isEmpty();
			assert !Config.EXPENSIVE_ASSERTS
					|| sortedSubstitutionTerms[i].equals(sortInterestingTermsByAge(sortedSubstitutionTerms[i]));
			final Map<List<Term>, Integer> partialSubs = new LinkedHashMap<>();
			for (final Entry<List<Term>, Integer> oldSub : allSubs.entrySet()) {
				if (mClausifier.getEngine().isTerminationRequested()) {
					return Collections.emptySet();
				}
				final int oldSubAge = oldSub.getValue();
				for (final Term ground : sortedSubstitutionTerms[i]) {
					final int groundAge = getTermAge(ground);
					if (groundAge > age) {
						break;
					}
					if (i != length - 1 || oldSubAge == age || groundAge == age) {
						final List<Term> newSub = new ArrayList<>(length);
						newSub.addAll(oldSub.getKey());
						newSub.add(ground);
						final int newAge = oldSub.getValue() > groundAge ? oldSub.getValue() : groundAge;
						partialSubs.put(newSub, newAge);
					}
				}
			}
			allSubs.clear();
			allSubs.putAll(partialSubs);
		}
		return allSubs.keySet();
	}

	/**
	 * Get the term age for a given term.
	 * 
	 * @param t
	 *            a term.
	 * @return the age of the CCTerm if the term has a CCTerm, 0 else.
	 */
	private int getTermAge(final Term t) {
		final CCTerm cc = mClausifier.getCCTerm(t);
		return cc != null ? cc.getAge() : 0;
	}

	/**
	 * Get the maximum term age for the given terms.
	 * 
	 * @param terms
	 *            a list of terms.
	 * @return the maximum age of the given terms.
	 */
	private int getMaxAge(final List<Term> terms) {
		int age = 0;
		for (final Term t : terms) {
			age = Math.max(age, getTermAge(t));
		}
		return age;
	}

	/**
	 * Compute a clause dawg.
	 *
	 * @param qClause
	 *            the quantified clause.
	 * @return the dawg that contains the evaluations of different potential instances.
	 */
	private Dawg<Term, InstantiationInfo> computeClauseDawg(final QuantClause qClause) {
		final int numVars = qClause.getVars().length;
		final List<Term> emptySubs = new ArrayList<>();
		final Dawg<Term, InstantiationInfo> constIrrelDawg =
				Dawg.createConst(qClause.getVars().length,
						new InstantiationInfo(InstanceValue.IRRELEVANT, emptySubs));

		// Initialize clause value to false for correct combination.
		InstanceValue clauseValue = InstanceValue.FALSE;

		// Check ground literals first
		for (final Literal groundLit : qClause.getGroundLits()) {
			if (groundLit.getAtom().getDecideStatus() == groundLit) {
				clauseValue = combineForCheckpoint(clauseValue, InstanceValue.TRUE);
			} else if (groundLit.getAtom().getDecideStatus() == groundLit.negate()) {
				clauseValue = combineForCheckpoint(clauseValue, InstanceValue.FALSE);
			} else {
				clauseValue = combineForCheckpoint(clauseValue, InstanceValue.ONE_UNDEF);
			}
			if (clauseValue == InstanceValue.IRRELEVANT) {
				break;
			}
		}

		// Create the partial clause dawg.
		Dawg<Term, InstantiationInfo> clauseDawg =
				Dawg.createConst(numVars, new InstantiationInfo(clauseValue, emptySubs));

		// Only check quant literals for clauses where all or all but one ground literals are false.
		if (clauseValue != InstanceValue.IRRELEVANT) {
			final BiFunction<InstantiationInfo, InstantiationInfo, InstantiationInfo> combinator =
					(v1, v2) -> combineForCheckpoint(v1, v2);
			final Collection<QuantLiteral> unknownLits = new ArrayList<>(qClause.getQuantLits().length);
			final Collection<QuantLiteral> arithLits = new ArrayList<>(qClause.getQuantLits().length);
			final Collection<QuantLiteral> partialEMLits = new ArrayList<>(qClause.getQuantLits().length);
			// First update and combine the literals that are not arithmetical
			for (final QuantLiteral qLit : qClause.getQuantLits()) {
				if (clauseDawg == constIrrelDawg || mQuantTheory.getEngine().isTerminationRequested()) {
					return constIrrelDawg;
				}
				if (qLit.isArithmetical()) { // will be treated later
					arithLits.add(qLit);
				} else if (mEMatching.isUsingEmatching(qLit)) {
					final Dawg<Term, InstantiationInfo> litDawg = computeEMatchingLitDawg(qLit);
					clauseDawg = clauseDawg.combine(litDawg, combinator);
				} else if (mEMatching.isPartiallyUsingEmatching(qLit)) {
					partialEMLits.add(qLit);
				} else {
					unknownLits.add(qLit);
				}
			}

			if (clauseDawg != constIrrelDawg && !partialEMLits.isEmpty()) {
				for (final QuantLiteral lit : partialEMLits) {
					if (clauseDawg == constIrrelDawg || mQuantTheory.getEngine().isTerminationRequested()) {
						return constIrrelDawg;
					}
					final Dawg<Term, SubstitutionInfo> info = mEMatching.getSubstitutionInfos(lit.getAtom());
					final Dawg<Term, SubstitutionInfo> rep = getRepresentativeSubsDawg(info);

					clauseDawg = clauseDawg.combine(rep,
							(v1, v2) -> combineForCheckpoint(v1, evaluateLitForPartialEMatchingSubsInfo(lit, v1, v2)));
				}
					}
			if (clauseDawg != constIrrelDawg && !unknownLits.isEmpty()) {
				// Consider all substitutions where the partial clause Dawg is not already true
				for (final QuantLiteral lit : unknownLits) {
					if (clauseDawg == constIrrelDawg || mQuantTheory.getEngine().isTerminationRequested()) {
						return constIrrelDawg;
					}
					clauseDawg = clauseDawg.mapWithKey((key, value) -> (combineForCheckpoint(value,
							new InstantiationInfo(evaluateLitInstance(lit, key), value.getSubs()))));
				}
					}
			if (clauseDawg != constIrrelDawg && !arithLits.isEmpty()) {
				// Compute relevant terms from dawg and from bounds for arithmetical literals, update and combine dawgs.
				final Term[][] interestingSubsForArith = computeSubsForArithmetical(qClause, arithLits, clauseDawg);
				// Consider all substitutions where the partial clause Dawg is not already true
				for (final QuantLiteral arLit : arithLits) {
					if (clauseDawg == constIrrelDawg || mQuantTheory.getEngine().isTerminationRequested()) {
						return constIrrelDawg;
					}
					final Dawg<Term, InstantiationInfo> litDawg = computeArithLitDawg(arLit, interestingSubsForArith);
					clauseDawg = clauseDawg.combine(litDawg, combinator);
				}
					}
		}
		return clauseDawg;
	}

	/**
	 * Combine two InstanceValue keeping only the values defined relevant for the checkpoint.
	 * 
	 * @param first
	 *            the first InstanceValue
	 * @param second
	 *            the second InstanceValue
	 * @return the combined InstanceValue if it is among the relevant values for checkpoint, irrelevant else.
	 */
	private InstanceValue combineForCheckpoint(final InstanceValue first, final InstanceValue second) {
		return first.combine(second).keepOnlyRelevant(mRelevantValuesForCheckpoint);
	}

	/**
	 * Combine two InstantiationInfo for the checkpoint. The values are combined as usual in checkpoint, and the
	 * (partial) substitutions are combined by preferring the term of the first substitution if both have a term for a
	 * variable (in this case, they must have the same representative).
	 * 
	 * @param first
	 *            the first InstantiationInfo
	 * @param second
	 *            the second InstantiationInfo
	 * @return the combined InstantiationInfo if their combined value is among the relevant values for checkpoint, an
	 *         InstantiationInfo with empty substitution else.
	 */
	private InstantiationInfo combineForCheckpoint(final InstantiationInfo first, final InstantiationInfo second) {
		final InstanceValue combinedValue = combineForCheckpoint(first.getInstValue(), second.getInstValue());
		if (combinedValue == InstanceValue.IRRELEVANT) {
			return new InstantiationInfo(combinedValue, new ArrayList<>());
		}
		final List<Term> combinedSubs = combineSubs(first.getSubs(), second.getSubs());
		return new InstantiationInfo(combinedValue, combinedSubs);
	}

	private List<Term> combineSubs(final List<Term> firstSubs, final List<Term> secondSubs) {
		assert firstSubs.isEmpty() || secondSubs.isEmpty() || firstSubs.size() == secondSubs.size();
		final List<Term> combinedSubs = new ArrayList<>();
		if (firstSubs.isEmpty()) {
			combinedSubs.addAll(secondSubs);
		} else if (secondSubs.isEmpty()) {
			combinedSubs.addAll(firstSubs);
		} else {
			for (int i = 0; i < firstSubs.size(); i++) {
				if (firstSubs.get(i) == null) {
					combinedSubs.add(secondSubs.get(i));
				} else {
					assert secondSubs.get(i) == null || !Config.EXPENSIVE_ASSERTS
							|| mQuantTheory.getRepresentativeTerm(firstSubs.get(i)) == mQuantTheory
									.getRepresentativeTerm(secondSubs.get(i));
					combinedSubs.add(firstSubs.get(i));
				}
			}
		}
		return combinedSubs;
	}

	private boolean isUsedValueForCheckpoint(final InstanceValue value) {
		if (value == InstanceValue.IRRELEVANT) {
			return true;
		}
		for (final InstanceValue relVal : mRelevantValuesForCheckpoint) {
			if (value == relVal) {
				return true;
			}
		}
		return false;
	}

	/**
	 * Compute the evaluation dawg for a given literal handled by E-matching.
	 *
	 * @param qLit
	 *            a quantified literal that is handled by E-matching.
	 * @return the evaluation dawg for the literal, of depth |clausevars|.
	 */
	private Dawg<Term, InstantiationInfo> computeEMatchingLitDawg(final QuantLiteral qLit) {
		assert mEMatching.isUsingEmatching(qLit);
		final Dawg<Term, SubstitutionInfo> atomSubsDawg = mEMatching.getSubstitutionInfos(qLit.getAtom());
		// First map keys to representative
		final Dawg<Term, SubstitutionInfo> representativeSubsDawg = getRepresentativeSubsDawg(atomSubsDawg);
		// Then evaluate
		final Function<SubstitutionInfo, InstantiationInfo> evaluationMap =
				v1 -> new InstantiationInfo(evaluateLitForEMatchingSubsInfo(qLit, v1),
						getTermSubsFromSubsInfo(qLit, v1));
		return representativeSubsDawg.map(evaluationMap);
	}

	private SubstitutionInfo mapToFirstChecked(final SubstitutionInfo first, final SubstitutionInfo second) {
		if (Config.EXPENSIVE_ASSERTS) {
			assert first.getEquivalentCCTerms().keySet().equals(second.getEquivalentCCTerms().keySet());
			for (final Entry<Term, CCTerm> equi : first.getEquivalentCCTerms().entrySet()) {
				assert first.getEquivalentCCTerms().get(equi.getKey()).getRepresentative() == second
						.getEquivalentCCTerms().get(equi.getKey()).getRepresentative();
			}
		}
		return first;
	}

	private List<Term> getTermSubsFromSubsInfo(final QuantLiteral qLit, final SubstitutionInfo info) {
		final int length = qLit.getClause().getVars().length;
		final List<Term> termSubs = new ArrayList<>();
		if (!info.equals(mEMatching.getEmptySubs())) {
			final List<CCTerm> ccSubs = info.getVarSubs();
			assert ccSubs.size() == length;
			for (int i = 0; i < length; i++) {
				final CCTerm ccTerm = ccSubs.get(i);
				termSubs.add(ccTerm == null ? null : ccTerm.getFlatTerm());
			}
		}
		return termSubs;
	}

	/**
	 * Evaluate a literal for a given SubstitutionInfo.
	 *
	 * @param qLit
	 *            a quantified literal.
	 * @param info
	 *            the substitution info, containing variable substitutions and equivalent CCTerms for EU terms in the
	 *            literal.
	 * @return the InstanceValue of the literal for the substitution.
	 */
	private InstanceValue evaluateLitForEMatchingSubsInfo(final QuantLiteral qLit, final SubstitutionInfo info) {
		final QuantLiteral qAtom = qLit.getAtom();
		if (info == mEMatching.getEmptySubs()) {
			if (mQuantTheory.mPropagateNewAux && !mQuantTheory.mPropagateNewTerms && qAtom instanceof QuantEquality) {
				if (QuantUtil.isAuxApplication(((QuantEquality) qAtom).getLhs())) {
					return InstanceValue.ONE_UNDEF;
				}
			}
			return mDefaultValueForLitDawgs;
		}

		InstanceValue val;
		if (qAtom instanceof QuantBoundConstraint) {
			final Map<Term, Term> sharedForQuantSmds = buildSharedMapFromCCMap(info.getEquivalentCCTerms());
			val = evaluateBoundConstraintKnownShared((QuantBoundConstraint) qAtom, sharedForQuantSmds);
		} else {
			// First try if we can get an equality value in CC.
			final QuantEquality qEq = (QuantEquality) qAtom;
			val = evaluateCCEqualityKnownShared(qEq, info.getEquivalentCCTerms());

			// If the eq value is unknown in CC, and the terms are numeric, check for equality in LinAr.
			if ((val == InstanceValue.ONE_UNDEF || val == InstanceValue.UNKNOWN_TERM)
					&& qEq.getLhs().getSort().isNumericSort()) {
				final Map<Term, Term> sharedForQuantSmds = buildSharedMapFromCCMap(info.getEquivalentCCTerms());
				val = evaluateLAEqualityKnownShared(qEq, sharedForQuantSmds);
			}
		}

		if (qLit.isNegated()) {
			val = val.negate();
		}
		return val;
	}

	/**
	 * Evaluate a literal that partially uses E-Matching. That is, it contains arithmetic only on top level and there
	 * are variables that do not appear under an uninterpreted function. E.g. for f(x)=y or f(x)+y<=0, E-Matching only
	 * uses the pattern f(x), but the literal can be evaluated for any substitution of y.
	 * 
	 * @param lit
	 *            the quantified literal to evaluate.
	 * @param subs
	 *            the variable substitution.
	 * @param info
	 *            the substitution info found by E-matching.
	 * @return the value of the literal under the given substitution.
	 */
	private InstantiationInfo evaluateLitForPartialEMatchingSubsInfo(final QuantLiteral lit,
			final InstantiationInfo clauseInstInfo, final SubstitutionInfo litSubsInfo) {
		InstanceValue val = mDefaultValueForLitDawgs;
		final TermVariable[] clauseVars = lit.getClause().getVars();
		final List<Term> clauseVarSubs = clauseInstInfo.getSubs();
		if (clauseInstInfo.getInstValue() != InstanceValue.IRRELEVANT && !clauseVarSubs.isEmpty()) {
			// Complete the equivalent term map from info by adding the variable substitution from the key
			final Map<Term, CCTerm> equivalentTerms = new HashMap<>();
			equivalentTerms.putAll(litSubsInfo.getEquivalentCCTerms());
			for (int i = 0; i < clauseVars.length; i++) {
				final CCTerm clauseSubs = mClausifier.getCCTerm(clauseVarSubs.get(i));
				if (clauseSubs != null) {
					final CCTerm litSubs =
							litSubsInfo.equals(mEMatching.getEmptySubs()) ? null : litSubsInfo.getVarSubs().get(i);
					if (litSubs != null) { // If the substitutionInfo has a substitution for the variable, keep it.
						assert litSubs.getRepresentative().equals(clauseSubs.getRepresentative());
					} else { // Use the subs from the clause.
						equivalentTerms.put(clauseVars[i], clauseSubs);
					}
				}
			}
			// Evaluate
			final QuantLiteral atom = lit.getAtom();
			if (atom instanceof QuantBoundConstraint) {
				final Map<Term, Term> sharedForQuantSmds = buildSharedMapFromCCMap(equivalentTerms);
				val = evaluateBoundConstraintKnownShared((QuantBoundConstraint) atom, sharedForQuantSmds);
			} else {
				// First try if we can get an equality value in CC.
				final QuantEquality qEq = (QuantEquality) atom;
				val = evaluateCCEqualityKnownShared(qEq, equivalentTerms);

				// If the eq value is unknown in CC, and the terms are numeric, check for equality in LinAr.
				if ((val == InstanceValue.ONE_UNDEF || val == InstanceValue.UNKNOWN_TERM)
						&& qEq.getLhs().getSort().isNumericSort()) {
					final Map<Term, Term> sharedForQuantSmds = buildSharedMapFromCCMap(equivalentTerms);
					val = evaluateLAEqualityKnownShared(qEq, sharedForQuantSmds);
				}
			}
			if (lit.isNegated()) {
				val = val.negate();
			}
		}
		return new InstantiationInfo(val,
				val == InstanceValue.IRRELEVANT ? new ArrayList<>() : getTermSubsFromSubsInfo(lit, litSubsInfo));
	}

	/**
	 * Evaluate a literal for a given substitution.
	 *
	 * @param quantLit
	 *            a quantified literal.
	 * @param substitution
	 *            a term substitution for the variables in quantLit
	 * @return the InstanceValue of the literal for the substitution.
	 */
	private InstanceValue evaluateLitInstance(final QuantLiteral quantLit, final List<Term> substitution) {
		InstanceValue litValue = mDefaultValueForLitDawgs;
		final boolean isNeg = quantLit.isNegated();
		final QuantLiteral atom = quantLit.getAtom();
		if (atom instanceof QuantEquality) {
			final QuantEquality eq = (QuantEquality) atom;
			litValue = evaluateCCEquality(eq, substitution);
			if ((litValue == InstanceValue.ONE_UNDEF || litValue == InstanceValue.UNKNOWN_TERM) && eq.getLhs().getSort().isNumericSort()) {
				litValue = evaluateLAEquality(eq, substitution);
			}
		} else {
			litValue = evaluateBoundConstraint((QuantBoundConstraint) atom, substitution);
		}

		if (isNeg) {
			litValue = litValue.negate();
		}
		return litValue;
	}

	/**
	 * Compute the literal evaluation dawg for arithmetical literals.
	 *
	 * @param arLit
	 *            the arithmetical literal.
	 * @param interestingSubs
	 *            the potentially interesting substitutions for the variables in the clause.
	 * @return am evaluation dawg for the literal, its depth corresponds to the number of variables in the clause.
	 */
	private Dawg<Term, InstantiationInfo> computeArithLitDawg(final QuantLiteral arLit,
			final Term[][] interestingSubs) {
		final QuantLiteral qAtom = arLit.getAtom();
		final int numVarsInClause = arLit.getClause().getVars().length;
		final TermVariable[] varsInLit = qAtom.getTerm().getFreeVars();
		assert varsInLit.length == 1 || varsInLit.length == 2;

		TermVariable var = varsInLit[0];
		TermVariable otherVar = varsInLit.length == 2 ? varsInLit[1] : null;
		int varPosInClause = arLit.getClause().getVarIndex(varsInLit[0]);
		int firstVarPosInClause = otherVar == null ? varPosInClause : arLit.getClause().getVarIndex(varsInLit[1]);
		// the other variable position must be the smaller one according to the variable order in the clause
		if (otherVar != null && firstVarPosInClause > varPosInClause) {
			final int temp = varPosInClause;
			varPosInClause = firstVarPosInClause;
			firstVarPosInClause = temp;
			final TermVariable tempVar = var;
			var = otherVar;
			otherVar = tempVar;
		}

		final int nOuterLoops = otherVar == null ? 1 : interestingSubs[firstVarPosInClause].length;
		final Map<Term, Dawg<Term, InstantiationInfo>> transitionsFromOtherVar = new LinkedHashMap<>();

		final int remainderDawgLengthForVar = numVarsInClause - varPosInClause - 1;
		Dawg<Term, InstantiationInfo> remainderDawgAllVars = null;

		for (int i = 0; i < nOuterLoops; i++) {
			final Term otherSubs = otherVar != null ? interestingSubs[firstVarPosInClause][i] : null;
			final List<Term> partialSubs = new ArrayList<>();
			for (int j = 0; j < numVarsInClause; j++) {
				partialSubs.add(null);
			}
			partialSubs.set(firstVarPosInClause, otherSubs);

			final Map<Term, Dawg<Term, InstantiationInfo>> transitionsFromVar = new LinkedHashMap<>();
			for (final Term subs : interestingSubs[varPosInClause]) {
				InstanceValue val = InstanceValue.ONE_UNDEF;

				// Build substitution map.
				final Map<Term, Term> subsMap = new HashMap<>();
				subsMap.put(var, subs);
				if (otherVar != null) {
					subsMap.put(otherVar, otherSubs);
				}
				// Evaluate
				if (qAtom instanceof QuantBoundConstraint) {
					val = evaluateBoundConstraintKnownShared((QuantBoundConstraint) qAtom, subsMap);
				} else {
					val = evaluateLAEqualityKnownShared((QuantEquality) qAtom, subsMap);
				}
				if (arLit.isNegated()) {
					val = val.negate();
				}

				final long time = System.nanoTime();
				if (val != mDefaultValueForLitDawgs) {
					partialSubs.set(varPosInClause, subs);
					final Dawg<Term, InstantiationInfo> remainderDawgForVarSub =
							Dawg.createConst(remainderDawgLengthForVar,
									new InstantiationInfo(val, new ArrayList<>(partialSubs)));
					transitionsFromVar.put(subs, remainderDawgForVarSub);
				}
				mQuantTheory.addDawgTime(System.nanoTime() - time);
			}
			final long time = System.nanoTime();
			final Dawg<Term, InstantiationInfo> dawgForVar =
					Dawg.createDawg(transitionsFromVar, Dawg.createConst(remainderDawgLengthForVar,
							new InstantiationInfo(mDefaultValueForLitDawgs, new ArrayList<>())));
			if (otherVar != null) {
				transitionsFromOtherVar.put(otherSubs,
						createAncestorDawg(dawgForVar, varPosInClause - firstVarPosInClause - 1));
			} else {
				remainderDawgAllVars = dawgForVar;
			}
			mQuantTheory.addDawgTime(System.nanoTime() - time);
		}
		final long time = System.nanoTime();
		if (otherVar != null) {
			remainderDawgAllVars = Dawg.createDawg(transitionsFromOtherVar, Dawg.createConst(
					arLit.getClause().getVars().length - firstVarPosInClause - 1,
					new InstantiationInfo(mDefaultValueForLitDawgs, new ArrayList<>())));
		}
		final Dawg<Term, InstantiationInfo> litDawg =
				createAncestorDawg(remainderDawgAllVars, firstVarPosInClause);
		mQuantTheory.addDawgTime(System.nanoTime() - time);
		return litDawg;
	}

	/**
	 * Create an ancestor dawg for a given dawg and a given level. All transitions from the root until the given level
	 * are else-transitions, and the transition at the given level maps to the input dawg.
	 *
	 * @param dawg
	 *            the remainder dawg.
	 * @param level
	 *            the number of levels the new dawg will be deeper than the given dawg.
	 * @return a new dawg with the given dawg as (only) sub-dawg at the given level.
	 */
	private Dawg<Term, InstantiationInfo> createAncestorDawg(final Dawg<Term, InstantiationInfo> dawg,
			final int level) {

		Dawg<Term, InstantiationInfo> prepended = dawg;
		for (int i = 0; i < level; i++) {
			prepended = Dawg.createDawg(Collections.emptyMap(), prepended);
		}
		return prepended;
	}

	/**
	 * Get all substitutions for this clause which evaluate to an InstanceValue other than IRRELEVANT, and which are
	 * complete, i.e., there is a substitution for each variable.
	 *
	 * @param qClause
	 *            the quantified clause.
	 * @param clauseDawg
	 *            the corresponding clause evaluation dawg.
	 * @return the complete variable substitutions for the clause with InstanceValue != IRRELEVANT.
	 */
	private Collection<InstantiationInfo> getRelevantSubsFromDawg(final QuantClause qClause,
			final Dawg<Term, InstantiationInfo> clauseDawg) {
		final Collection<InstantiationInfo> relevantSubs = new ArrayList<>();
		for (final InstantiationInfo info : clauseDawg.values()) {
			if (mQuantTheory.getEngine().isTerminationRequested()) {
				return Collections.emptySet();
			}
			final List<Term> subs = info.getSubs();
			final InstanceValue val = info.getInstValue();
			assert !Config.EXPENSIVE_ASSERTS || isUsedValueForCheckpoint(val);
			if (val != InstanceValue.IRRELEVANT && !subs.isEmpty()) {
				boolean isComplete = true;
				for (int i = 0; i < subs.size(); i++) {
					if (subs.get(i) == null) {
						isComplete = false;
						break;
					}
				}
				if (isComplete) {
					relevantSubs.add(info);
				}
			}
		}
		return relevantSubs;
	}

	/**
	 * Helper method to build a map from Term to Term, given a map from Term to CCTerm.
	 */
	private Map<Term, Term> buildSharedMapFromCCMap(final Map<Term, CCTerm> ccMap) {
		final Map<Term, Term> sharedMap = new HashMap<>();
		for (final Entry<Term, CCTerm> entry : ccMap.entrySet()) {
			final CCTerm ccTerm = entry.getValue();
			final Term term = ccTerm.getFlatTerm();
			sharedMap.put(entry.getKey(), term);
		}
		return sharedMap;
	}

	/**
	 * Build a MutableAffineTerm from an SMTAffineTerm that may contain quantifiers, using a map that contains
	 * equivalent terms for the quantified summands.
	 *
	 * @param smtAff
	 *            an SMTAffineTerm including quantified terms.
	 * @param sharedForQuantSmds
	 *            the equivalent shared terms for the quantified summands.
	 * @return a MutableAffineTerm if each summand of the SMTAffineTerm either is ground or has an equivalent Term
	 *         storing a LinVar, null otherwise.
	 */
	private MutableAffineTerm buildMutableAffineTerm(final SMTAffineTerm smtAff,
			final Map<Term, Term> sharedForQuantSmds) {
		final MutableAffineTerm at = new MutableAffineTerm();
		for (final Entry<Term, Rational> entry : smtAff.getSummands().entrySet()) {
			final Term sharedTerm;
			if (entry.getKey().getFreeVars().length == 0) {
				sharedTerm = entry.getKey();
			} else {
				sharedTerm = sharedForQuantSmds.get(entry.getKey());
				if (sharedTerm == null) {
					return null;
				}
			}
			final LASharedTerm laTerm = mClausifier.getLATerm(sharedTerm);
			final Rational coeff = entry.getValue();
			if (laTerm != null) {
				for (final Map.Entry<LinVar, Rational> summand : laTerm.getSummands().entrySet()) {
					at.add(coeff.mul(summand.getValue()), summand.getKey());
				}
				at.add(coeff.mul(laTerm.getOffset()));
			} else {
				return null;
			}
		}
		at.add(smtAff.getConstant());
		return at;
	}

	/**
	 * Compute the substitutions for an arithmetical literal from a partial clause dawg, and from the bounds on the
	 * variables.
	 *
	 * @param clause
	 *            the clause containing the arithmetical literals.
	 * @param arLits
	 *            the arithmetical literals in the clause.
	 * @param clauseDawg
	 *            the partial clause dawg containing information for all literals but the arithmetical ones.
	 * @return for each variable in the clause, the interesting substitutions.
	 */
	@SuppressWarnings("unchecked")
	private Term[][] computeSubsForArithmetical(final QuantClause clause, final Collection<QuantLiteral> arLits,
			final Dawg<Term, InstantiationInfo> clauseDawg) {
		// TODO Rework this method

		// Collect all variables occurring in arithmetical literals, i.e., check which of them have any lower or upper
		// bounds
		final TermVariable[] clauseVars = clause.getVars();
		final int nClauseVars = clauseVars.length;
		final TermVariable[] clauseVarsInArLits = new TermVariable[nClauseVars];
		for (int i = 0; i < nClauseVars; i++) {
			final TermVariable var = clauseVars[i];
			if (!clause.getGroundBounds(var).isEmpty() || !clause.getVarBounds(var).isEmpty()) {
				clauseVarsInArLits[i] = var;
			}
		}

		// TODO Make sure that only representatives are added, similar to addAllInteresting
		final Set<Term>[] interestingTerms = new LinkedHashSet[nClauseVars];
		// All ground bounds are interesting terms
		for (int i = 0; i < nClauseVars; i++) {
			interestingTerms[i] = new LinkedHashSet<>();
			if (clauseVarsInArLits[i] != null) {
				interestingTerms[i].addAll(clause.getGroundBounds(clauseVarsInArLits[i]));
			}
		}
		// The substitutions for which the partial clause instance value is not yet true are interesting
		for (final Dawg.Entry<Term, InstantiationInfo> entry : clauseDawg.entrySet()) {
			if (entry.getValue().getInstValue() != InstanceValue.IRRELEVANT) {
				for (int i = 0; i < nClauseVars; i++) {
					if (clauseVarsInArLits[i] != null) {
						interestingTerms[i].add(entry.getKey().get(i));
					}
				}
			}
		}
		// Synchronize sets of variables which depend on another
		// TODO Use one method for this and synchronize... in clause
		boolean changed = true;
		while (changed) {
			changed = false;
			for (int i = 0; i < clauseVarsInArLits.length; i++) {
				final TermVariable var = clauseVarsInArLits[i];
				if (var != null) {
					for (final TermVariable t : clause.getVarBounds(var)) {
						final int j = clause.getVarIndex(t);
						changed = interestingTerms[i].addAll(interestingTerms[j]);
					}
				}
			}
		}

		final Term[][] interestingTermArrays = new Term[nClauseVars][];
		for (int i = 0; i < nClauseVars; i++) {
			interestingTermArrays[i] = interestingTerms[i].toArray(new Term[interestingTerms[i].size()]);
		}
		return interestingTermArrays;
	}

	/**
	 * Compute all interesting substitutions for a given clause.
	 *
	 * This should only be called after updating the interesting terms for the clause.
	 *
	 * @param quantClause
	 *            the quantified clause.
	 * @return a Set containing interesting substitutions for the clause.
	 */
	private Set<List<Term>> computeAllSubstitutions(final QuantClause quantClause) {
		final int nVars = quantClause.getVars().length;
		final Set<List<Term>> allSubs = new LinkedHashSet<>();
		allSubs.add(new ArrayList<Term>(nVars));
		for (int i = 0; i < nVars; i++) {
			final Set<List<Term>> partialSubs = new LinkedHashSet<>();
			for (final List<Term> oldSub : allSubs) {
				if (mClausifier.getEngine().isTerminationRequested()) {
					return Collections.emptySet();
				}
				assert !quantClause.getInterestingTerms()[i].isEmpty();
				for (final Term ground : quantClause.getInterestingTerms()[i].values()) {
					final List<Term> newSub = new ArrayList<>(nVars);
					newSub.addAll(oldSub);
					newSub.add(ground);
					partialSubs.add(newSub);
				}
			}
			allSubs.clear();
			allSubs.addAll(partialSubs);
		}
		return allSubs;
	}

	/**
	 * Evaluate which value a potential instance of a given clause would have.
	 *
	 * @param quantClause
	 *            the quantified clause which we evaluate an instance for.
	 * @param substitution
	 *            the ground substitution producing this instance.
	 * @return the InstanceValue of the potential instance.
	 */
	private InstanceValue evaluateClauseInstance(final QuantClause quantClause, final List<Term> substitution) {
		InstanceValue clauseValue = InstanceValue.FALSE;

		// Check ground literals first.
		for (final Literal groundLit : quantClause.getGroundLits()) {
			if (groundLit.getAtom().getDecideStatus() == groundLit) {
				return combineForCheckpoint(clauseValue, InstanceValue.TRUE);
			} else if (groundLit.getAtom().getDecideStatus() == null) {
				clauseValue = combineForCheckpoint(clauseValue, InstanceValue.ONE_UNDEF);
			} else {
				assert groundLit.getAtom().getDecideStatus() != groundLit;
			}
		}
		// Only check clauses where all or all but one ground literals are set to false.
		if (clauseValue == InstanceValue.IRRELEVANT) {
			return clauseValue;
		}

		// Check quantified literals. TODO: Use SubstitutionHelper
		for (final QuantLiteral quantLit : quantClause.getQuantLits()) {
			final InstanceValue litValue = evaluateLitInstance(quantLit, substitution);
			clauseValue = combineForCheckpoint(clauseValue, litValue);
			if (clauseValue == InstanceValue.IRRELEVANT) {
				return clauseValue;
			}
		}
		return clauseValue;
	}

	/**
	 * Evaluate which value a potential instance of a given clause would have. This method must only be used for new
	 * instances.
	 *
	 * @param quantClause
	 *            the quantified clause which we evaluate an instance for.
	 * @param substitution
	 *            the ground substitution producing this instance.
	 * @return a pair containing the InstanceValue of the potential instance and a Boolean which is true iff the
	 *         instance contains only known terms.
	 */
	private Pair<InstanceValue, Boolean> evaluateNewClauseInstanceFinalCheck(final QuantClause quantClause,
			final List<Term> substitution) {
		assert !mClauseInstances.containsKey(quantClause)
				|| !mClauseInstances.get(quantClause).containsKey(substitution);
		InstanceValue clauseValue = InstanceValue.FALSE;

		// Check for true ground literals first.
		for (final Literal groundLit : quantClause.getGroundLits()) {
			assert groundLit.getAtom().getDecideStatus() != null;
			if (groundLit.getAtom().getDecideStatus() == groundLit) {
				return new Pair<>(InstanceValue.TRUE, null);
			}
		}

		// Check quantified literals. TODO: Use SubstitutionHelper
		boolean hasOnlyKnownTerms = true;
		for (final QuantLiteral quantLit : quantClause.getQuantLits()) {
			final InstanceValue litValue = evaluateLitInstance(quantLit, substitution);
			// TODO evaluateLitInstanceFinalCheck
			if (litValue == InstanceValue.UNKNOWN_TERM) {
				hasOnlyKnownTerms = false;
			}
			clauseValue = clauseValue.combine(litValue);
			if (clauseValue == InstanceValue.TRUE) {
				return new Pair<>(clauseValue, null);
			}
		}
		return new Pair<>(clauseValue, hasOnlyKnownTerms);
	}

	/**
	 * Instantiate a clause with a given substitution.
	 *
	 * @param clause
	 *            a clause containing at least one quantified literal.
	 * @param subs
	 *            the substitution terms for the variables in the clause.
	 * @param origin
	 *            the InstanceOrigin determining if the instance was produced in checkpoint or finalcheck
	 *
	 * @return the resulting InstClause, or null if the clause would be trivially true.
	 */
	private InstClause computeClauseInstance(final QuantClause clause, final List<Term> subs,
			final InstanceOrigin origin) {
		assert mClauseInstances.containsKey(clause);
		if (mClauseInstances.get(clause).containsKey(subs)) {
			return mClauseInstances.get(clause).get(subs);
		}

		final Map<TermVariable, Term> sigma = new LinkedHashMap<>();
		for (int i = 0; i < subs.size(); i++) {
			sigma.put(clause.getVars()[i], subs.get(i));
		}
		final SubstitutionHelper instHelper = new SubstitutionHelper(mQuantTheory, clause.getGroundLits(),
				clause.getQuantLits(), clause.getQuantSource(), sigma);
		final SubstitutionResult result = instHelper.substituteInClause();
		final InstClause inst;
		if (result.isTriviallyTrue()) {
			inst = null;
		} else {
			assert result.isGround();
			mQuantTheory.getLogger().debug("Quant: instantiating quant clause %s results in %s", clause,
					Arrays.asList(result.mGroundLits));
			inst = new InstClause(clause, subs, Arrays.asList(result.mGroundLits), -1, origin, result.mSimplified);
		}
		mClauseInstances.get(clause).put(subs, inst);
		mQuantTheory.mNumInstancesProduced++;
		if (origin.equals(InstanceOrigin.CONFLICT)) {
			mQuantTheory.mNumInstancesProducedConfl++;
		} else if (origin.equals(InstanceOrigin.EMATCHING)) {
			mQuantTheory.mNumInstancesProducedEM++;
		} else if (origin.equals(InstanceOrigin.ENUMERATION)) {
			mQuantTheory.mNumInstancesProducedEnum++;
		}
		recordSubstAgeForStats(getMaxAge(subs), origin.equals(InstanceOrigin.ENUMERATION));
		return inst;
	}

	/**
	 * Determine the value that an equality literal would have in CC for the given substitution.
	 *
	 * @param qEq
	 *            the quantified equality literal.
	 * @param info
	 *            the substitution info containing the known ground terms for the quantified terms in the literal.
	 * @return the InstanceValue of the substituted literal.
	 */
	private InstanceValue evaluateCCEqualityKnownShared(final QuantEquality qEq, Map<Term, CCTerm> equivalentCCTerms) {
		final CCTerm leftCC, rightCC;
		if (qEq.getLhs().getFreeVars().length == 0) {
			leftCC = mClausifier.getCCTerm(qEq.getLhs());
		} else {
			leftCC = equivalentCCTerms.get(qEq.getLhs());
		}
		if (qEq.getRhs().getFreeVars().length == 0) {
			rightCC = mClausifier.getCCTerm(qEq.getRhs());
		} else {
			rightCC = equivalentCCTerms.get(qEq.getRhs());
		}
		if (leftCC != null && rightCC != null) {
			if (mQuantTheory.getCClosure().isEqSet(leftCC, rightCC)) {
				return InstanceValue.TRUE;
			} else if (mQuantTheory.getCClosure().isDiseqSet(leftCC, rightCC)) {
				return InstanceValue.FALSE;
			} else {
				return InstanceValue.ONE_UNDEF;
			}
		}
		return mDefaultValueForLitDawgs;
	}

	/**
	 * Determine the value that an equality literal would have in CC for the given substitution.
	 *
	 * @param qEq
	 *            the quantified equality literal.
	 * @param subs
	 *            the variable substitution.
	 * @return the InstanceValue of the substituted literal.
	 */
	private InstanceValue evaluateCCEquality(final QuantEquality qEq, final List<Term> subs) {
		final QuantClause qClause = qEq.getClause();
		final TermFinder finder = new TermFinder(qClause.getVars(), subs);
		final Term left = finder.findEquivalentShared(qEq.getLhs());
		final Term right = finder.findEquivalentShared(qEq.getRhs());
		if (left != null && right != null) {
			final CCTerm leftCC = mClausifier.getCCTerm(left);
			final CCTerm rightCC = mClausifier.getCCTerm(right);
			if (leftCC != null && rightCC != null) {
				if (mQuantTheory.getCClosure().isEqSet(leftCC, rightCC)) {
					return InstanceValue.TRUE;
				} else if (mQuantTheory.getCClosure().isDiseqSet(leftCC, rightCC)) {
					return InstanceValue.FALSE;
				}
			}
			return InstanceValue.ONE_UNDEF;
		}
		return mDefaultValueForLitDawgs;
	}

	/**
	 * Determine the value that an equality literal would have in LA for the given substitution.
	 *
	 * @param qEq
	 *            the quantified equality literal.
	 * @param sharedForQuant
	 *            a map containing the known ground terms for the quantified terms in the literal.
	 * @return the InstanceValue of the substituted literal.
	 */
	private InstanceValue evaluateLAEqualityKnownShared(final QuantEquality qEq, final Map<Term, Term> sharedForQuant) {
		final SMTAffineTerm diff = new SMTAffineTerm(qEq.getLhs());
		diff.add(Rational.MONE, new SMTAffineTerm(qEq.getRhs()));

		final MutableAffineTerm at = buildMutableAffineTerm(diff, sharedForQuant);
		if (at != null) {
			final InfinitesimalNumber upperBound = mQuantTheory.mLinArSolve.getUpperBound(at);
			at.negate();
			final InfinitesimalNumber negLowerBound = mQuantTheory.mLinArSolve.getUpperBound(at);
			if (upperBound.signum() == 0 && negLowerBound.signum() == 0) {
				return InstanceValue.TRUE;
			} else if (upperBound.signum() < 0 || negLowerBound.signum() < 0) {
				return InstanceValue.FALSE;
			}
			return InstanceValue.ONE_UNDEF;
		}
		return mDefaultValueForLitDawgs;
	}

	/**
	 * Determine the value that an equality literal would have in LA for the given substitution.
	 *
	 * @param qEq
	 *            the quantified equality literal.
	 * @param subs
	 *            the variable substitution.
	 * @return the InstanceValue of the substituted literal.
	 */
	private InstanceValue evaluateLAEquality(final QuantEquality qEq, final List<Term> subs) {
		final SMTAffineTerm diff = new SMTAffineTerm(qEq.getLhs());
		diff.add(Rational.MONE, qEq.getRhs());

		final QuantClause qClause = qEq.getClause();
		final TermFinder finder = new TermFinder(qClause.getVars(), subs);
		final SMTAffineTerm smtAff = finder.findEquivalentAffine(diff);
		if (smtAff != null) {
			final InfinitesimalNumber upperBound = mQuantTheory.mLinArSolve.getUpperBound(mClausifier, smtAff);
			smtAff.negate();
			final InfinitesimalNumber negLowerBound = mQuantTheory.mLinArSolve.getUpperBound(mClausifier, smtAff);
			if (upperBound.signum() == 0 && negLowerBound.signum() == 0) {
				return InstanceValue.TRUE;
			} else if (upperBound.signum() < 0 || negLowerBound.signum() < 0) {
				return InstanceValue.FALSE;
			}
			return InstanceValue.ONE_UNDEF;
		}
		return mDefaultValueForLitDawgs;
	}

	/**
	 * Determine the value that an inequality literal would have for the given substitution.
	 *
	 * @param qBc
	 *            the quantified bound constraint.
	 * @param sharedForQuant
	 *            a map containing the known ground terms for the quantified terms in the literal.
	 * @return the InstanceValue of the substituted literal.
	 */
	private InstanceValue evaluateBoundConstraintKnownShared(final QuantBoundConstraint qBc,
			final Map<Term, Term> sharedForQuant) {
		final MutableAffineTerm at =
				buildMutableAffineTerm(qBc.getAffineTerm(), sharedForQuant);
		if (at == null) {
			return mDefaultValueForLitDawgs;
		}
		final InfinitesimalNumber upperBound = mQuantTheory.mLinArSolve.getUpperBound(at);
		if (upperBound.lesseq(InfinitesimalNumber.ZERO)) {
			return InstanceValue.TRUE;
		} else {
			at.negate();
			final InfinitesimalNumber lowerBound = mQuantTheory.mLinArSolve.getUpperBound(at);
			if (lowerBound.less(InfinitesimalNumber.ZERO)) {
				return InstanceValue.FALSE;
			} else {
				return InstanceValue.ONE_UNDEF;
			}
		}
	}

	/**
	 * Determine the value that an inequality literal would have for the given substitution.
	 *
	 * @param qBc
	 *            the quantified bound constraint.
	 * @param subs
	 *            the variable substitution.
	 * @return the InstanceValue of the substituted literal.
	 */
	private InstanceValue evaluateBoundConstraint(final QuantBoundConstraint qBc, final List<Term> subs) {
		final TermFinder finder = new TermFinder(qBc.getClause().getVars(), subs);
		final SMTAffineTerm affine = finder.findEquivalentAffine(qBc.getAffineTerm());
		if (affine == null) {
			return mDefaultValueForLitDawgs;
		}
		final InfinitesimalNumber upperBound = mQuantTheory.mLinArSolve.getUpperBound(mClausifier, affine);
		if (upperBound.lesseq(InfinitesimalNumber.ZERO)) {
			return InstanceValue.TRUE;
		} else {
			affine.negate();
			final InfinitesimalNumber lowerBound = mQuantTheory.mLinArSolve.getUpperBound(mClausifier, affine);
			if (lowerBound.less(InfinitesimalNumber.ZERO)) {
				return InstanceValue.FALSE;
			} else {
				return InstanceValue.ONE_UNDEF;
			}
		}
	}

	private void recordSubstAgeForStats(final int age, final boolean isProducedByEnumeration) {
		assert age >= 0;
		final int index = Integer.SIZE - Integer.numberOfLeadingZeros(age);
		mQuantTheory.mNumInstancesOfAge[index]++;
		if (isProducedByEnumeration) {
			mQuantTheory.mNumInstancesOfAgeEnum[index]++;
		}
	}

	/**
	 * This class is used to find an equivalent known term for a given (possibly quantified) term under a given ground
	 * substitution.
	 */
	private class TermFinder extends NonRecursive {
		private final List<TermVariable> mVars;
		private final List<Term> mSubstitution;
		private final Map<Term, Term> mTerms;

		TermFinder(final TermVariable[] vars, final List<Term> substitution) {
			mVars = Arrays.asList(vars);
			mSubstitution = substitution;
			mTerms = new HashMap<>();
		}

		Term findEquivalentShared(final Term term) {
			enqueueWalker(new FindTerm(term));
			run();
			return mTerms.get(term);
		}

		SMTAffineTerm findEquivalentAffine(final SMTAffineTerm smtAff) {
			for (final Term smd : smtAff.getSummands().keySet()) {
				enqueueWalker(new FindTerm(smd));
			}
			run();
			return buildEquivalentAffine(smtAff);
		}

		private SMTAffineTerm buildEquivalentAffine(final SMTAffineTerm smtAff) {
			final SMTAffineTerm instAff = new SMTAffineTerm();
			for (final Entry<Term, Rational> smd : smtAff.getSummands().entrySet()) {
				final Term inst = mTerms.get(smd.getKey());
				if (inst == null) {
					return null;
				}
				instAff.add(smd.getValue(), inst);
			}
			instAff.add(smtAff.getConstant());
			return instAff;
		}

		class FindTerm implements Walker {
			private final Term mTerm;

			public FindTerm(final Term term) {
				mTerm = term;
			}

			@Override
			public void walk(final NonRecursive engine) {
				if (!mTerms.containsKey(mTerm)) {
					if (mTerm.getFreeVars().length == 0) {
						mTerms.put(mTerm, mTerm);
					} else if (mTerm instanceof TermVariable) {
						mTerms.put(mTerm, mSubstitution.get(mVars.indexOf(mTerm)));
					} else {
						assert mTerm instanceof ApplicationTerm;
						final ApplicationTerm appTerm = (ApplicationTerm) mTerm;
						final FunctionSymbol func = appTerm.getFunction();
						if (Clausifier.needCCTerm(appTerm)) {
							final Term[] params = appTerm.getParameters();
							enqueueWalker(new FindSharedAppTerm(mTerm, func, params));
							for (final Term arg : params) {
								enqueueWalker(new FindTerm(arg));
							}
						} else if (func.getName() == "+" || func.getName() == "*" || func.getName() == "-") {
							final SMTAffineTerm smtAff = new SMTAffineTerm(mTerm);
							enqueueWalker(new FindSharedAffine(mTerm, smtAff));
							for (final Term smd : smtAff.getSummands().keySet()) {
								enqueueWalker(new FindTerm(smd));
							}
						}
					}
				}
			}
		}

		class FindSharedAppTerm implements Walker {
			private final Term mTerm;
			private final FunctionSymbol mFunc;
			private final Term[] mParams;

			public FindSharedAppTerm(final Term term, final FunctionSymbol func, final Term[] params) {
				mTerm = term;
				mFunc = func;
				mParams = params;
			}

			@Override
			public void walk(final NonRecursive engine) {
				final Term[] instArgs = new Term[mParams.length];
				for (int i = 0; i < mParams.length; i++) {
					final Term sharedArg = mTerms.get(mParams[i]);
					if (sharedArg == null) {
						return;
					} else {
						instArgs[i] = sharedArg;
					}
				}
				final Term instAppTerm = mClausifier.getTheory().term(mFunc, instArgs);
				final CCTerm ccTermRep = mQuantTheory.getCClosure().getCCTermRep(instAppTerm);
				if (ccTermRep != null) {
					mTerms.put(mTerm, ccTermRep.getFlatTerm());
				}
			}
		}

		class FindSharedAffine implements Walker {
			private final Term mTerm;
			private final SMTAffineTerm mSmtAff;

			FindSharedAffine(final Term term, final SMTAffineTerm smtAff) {
				mTerm = term;
				mSmtAff = smtAff;
			}

			@Override
			public void walk(final NonRecursive engine) {
				final SMTAffineTerm instAffine = buildEquivalentAffine(mSmtAff);
				if (instAffine != null) {
					final Term instTerm = instAffine.toTerm(mTerm.getSort());
					// Note: This will often not find a CC term.
					final CCTerm ccTermRep = mQuantTheory.getCClosure().getCCTermRep(instTerm);
					if (ccTermRep != null) {
						mTerms.put(mTerm, ccTermRep.getFlatTerm());
					}
				}
			}
		}
	}

	/**
	 * Container class to store a substitution together with the corresponding instance value.
	 */
	private class InstantiationInfo {
		private final InstanceValue mValue;
		private final List<Term> mSubs;

		private InstantiationInfo(final InstanceValue val, final List<Term> subs) {
			mValue = val;
			mSubs = subs;
		}

		InstanceValue getInstValue() {
			return mValue;
		}

		List<Term> getSubs() {
			return mSubs;
		}

		@Override
		public String toString() {
			return "InstInfo: [" + mValue + mSubs + "]";
		}

		@Override
		public int hashCode() {
			return mSubs.hashCode();
		}

		@Override
		public boolean equals(final Object other) {
			if (other instanceof InstantiationInfo) {
				final InstantiationInfo otherInfo = (InstantiationInfo) other;
				return mValue == otherInfo.getInstValue() && mSubs.equals(otherInfo.getSubs());
			}
			return false;
		}
	}

	/**
	 * For pre-evaluation of QuantLiteral and QuantClause instances, we define the following values: TRUE if at least
	 * one literal evaluates to true, FALSE if all literals evaluate to false, ONE_UNDEF if all but one literal evaluate
	 * to false, and for this one all terms are known but not the value, UNKNOWN similarly but the terms are not known,
	 * OTHER for all other cases. An additional value IRRELEVANT can be used to mark instances that are not useful for a
	 * certain purpose.
	 */
	private enum InstanceValue {
		TRUE, FALSE, ONE_UNDEF, UNKNOWN_TERM, OTHER, IRRELEVANT;

		private InstanceValue combine(final InstanceValue other) {
			if (this == IRRELEVANT || other == IRRELEVANT) {
				return IRRELEVANT;
			} else if (this == TRUE || other == TRUE) {
				return TRUE;
			} else if (this == FALSE) {
				return other;
			} else if (other == FALSE) {
				return this;
			} else {
				return OTHER;
			}
		}

		private InstanceValue negate() {
			if (this == TRUE) {
				return FALSE;
			} else if (this == FALSE) {
				return TRUE;
			} else {
				return this;
			}
		}

		/**
		 * Restrict instance values to the given relevant values plus IRRELEVANT.
		 *
		 * @param values
		 *            the relevant values.
		 * @return the InstanceValue itself, if contained in the relevant values, or IRRELEVANT else.
		 */
		private InstanceValue keepOnlyRelevant(final List<InstanceValue> values) {
			for (final InstanceValue val : values) {
				if (this == val) {
					return this;
				}
			}
			return IRRELEVANT;
		}
	}
}<|MERGE_RESOLUTION|>--- conflicted
+++ resolved
@@ -381,22 +381,12 @@
 
 		// Check all interesting substitutions ordered by age to avoid creating new (in particular nested) terms early.
 		final Map<QuantClause, List<Term>[]> interestingTermsSortedByAge = new HashMap<>();
-<<<<<<< HEAD
-=======
 		int oldest = 0;
->>>>>>> 17bcbd8d
 		for (final QuantClause clause : currentQuantClauses) {
 			if (mClausifier.getEngine().isTerminationRequested()) {
 				return null;
 			}
 			clause.updateInterestingTermsAllVars();
-<<<<<<< HEAD
-			final List<Term>[] termsSortedByAge = sortInterestingTermsByAge(clause.getInterestingTerms());
-			interestingTermsSortedByAge.put(clause, termsSortedByAge);
-		}
-		mQuantTheory.getLogger().debug("Current term age: %d", mQuantTheory.mCClosure.getTermAge());
-		for (; mSubsAgeForFinalCheck <= mClausifier.getCClosure().getTermAge(); mSubsAgeForFinalCheck++) {
-=======
 			final Pair<List<Term>[], Integer> termsSortedByAge =
 					sortInterestingTermsByAge(clause.getInterestingTerms());
 			oldest = Math.max(oldest, termsSortedByAge.getSecond());
@@ -404,7 +394,6 @@
 		}
 		mQuantTheory.getLogger().debug("Quant: Max term age %d", oldest);
 		for (; mSubsAgeForFinalCheck <= oldest; mSubsAgeForFinalCheck++) {
->>>>>>> 17bcbd8d
 			mQuantTheory.getLogger().debug("Searching for instances of age %d", mSubsAgeForFinalCheck);
 			if (mClausifier.getEngine().isTerminationRequested()) {
 				return null;
@@ -486,14 +475,6 @@
 	}
 
 	@SuppressWarnings("unchecked")
-<<<<<<< HEAD
-	private List<Term>[] sortInterestingTermsByAge(final Map<Term, Term>[] interestingTermsForClause) {
-		final List<Term>[] sortedTerms = new ArrayList[interestingTermsForClause.length];
-		for (int i = 0; i < sortedTerms.length; i++) {
-			sortedTerms[i] = sortInterestingTermsByAge(interestingTermsForClause[i].values());
-		}
-		return sortedTerms;
-=======
 	private Pair<List<Term>[], Integer> sortInterestingTermsByAge(final Map<Term, Term>[] interestingTermsForClause) {
 		final List<Term>[] sortedTerms = new ArrayList[interestingTermsForClause.length];
 		int oldest = 0;
@@ -503,7 +484,6 @@
 			oldest = Math.max(oldest, getTermAge(sortedTerms[i].get(sortedTerms[i].size() - 1)));
 		}
 		return new Pair<>(sortedTerms, oldest);
->>>>>>> 17bcbd8d
 	}
 
 	private List<Term> sortInterestingTermsByAge(final Collection<Term> terms) {
