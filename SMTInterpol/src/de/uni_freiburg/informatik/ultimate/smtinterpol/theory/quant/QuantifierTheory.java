--- conflicted
+++ resolved
@@ -225,7 +225,6 @@
 				potentiallyInterestingInstances = mInstantiationManager.findConflictAndUnitInstancesWithEMatching();
 				if (Config.PROFILE_TIME) {
 					mFindEmatchingTime += System.nanoTime() - time;
-<<<<<<< HEAD
 				}
 				break;
 			case AUF_CONFLICT:
@@ -240,22 +239,6 @@
 					mFindEmatchingTime += System.nanoTime() - time;
 				}
 				break;
-=======
-				}
-				break;
-			case AUF_CONFLICT:
-				mNumCheckpointsWithNewEval++;
-				potentiallyInterestingInstances = mInstantiationManager.findConflictAndUnitInstances();
-				break;
-			case E_MATCHING_EAGER:
-				mNumCheckpointsWithNewEval++;
-				mEMatching.run();
-				potentiallyInterestingInstances = mInstantiationManager.computeEMatchingInstances();
-				if (Config.PROFILE_TIME) {
-					mFindEmatchingTime += System.nanoTime() - time;
-				}
-				break;
->>>>>>> 17bcbd8d
 			case E_MATCHING_LAZY:
 				// Nothing to do, only in final check
 				potentiallyInterestingInstances = null;
