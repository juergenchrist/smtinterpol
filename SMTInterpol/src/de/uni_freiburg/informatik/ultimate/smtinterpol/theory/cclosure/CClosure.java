/*
 * Copyright (C) 2009-2012 University of Freiburg
 *
 * This file is part of SMTInterpol.
 *
 * SMTInterpol is free software: you can redistribute it and/or modify
 * it under the terms of the GNU Lesser General Public License as published
 * by the Free Software Foundation, either version 3 of the License, or
 * (at your option) any later version.
 *
 * SMTInterpol is distributed in the hope that it will be useful,
 * but WITHOUT ANY WARRANTY; without even the implied warranty of
 * MERCHANTABILITY or FITNESS FOR A PARTICULAR PURPOSE.  See the
 * GNU Lesser General Public License for more details.
 *
 * You should have received a copy of the GNU Lesser General Public License
 * along with SMTInterpol.  If not, see <http://www.gnu.org/licenses/>.
 */
package de.uni_freiburg.informatik.ultimate.smtinterpol.theory.cclosure;

import java.util.ArrayDeque;
import java.util.ArrayList;
import java.util.Collection;
import java.util.Collections;
import java.util.HashMap;
import java.util.List;
import java.util.Map;

import de.uni_freiburg.informatik.ultimate.logic.ApplicationTerm;
import de.uni_freiburg.informatik.ultimate.logic.FunctionSymbol;
import de.uni_freiburg.informatik.ultimate.logic.Term;
import de.uni_freiburg.informatik.ultimate.logic.Theory;
import de.uni_freiburg.informatik.ultimate.smtinterpol.Config;
import de.uni_freiburg.informatik.ultimate.smtinterpol.LogProxy;
import de.uni_freiburg.informatik.ultimate.smtinterpol.convert.Clausifier;
import de.uni_freiburg.informatik.ultimate.smtinterpol.convert.EqualityProxy;
import de.uni_freiburg.informatik.ultimate.smtinterpol.dpll.Clause;
import de.uni_freiburg.informatik.ultimate.smtinterpol.dpll.DPLLAtom;
import de.uni_freiburg.informatik.ultimate.smtinterpol.dpll.DPLLEngine;
import de.uni_freiburg.informatik.ultimate.smtinterpol.dpll.ITheory;
import de.uni_freiburg.informatik.ultimate.smtinterpol.dpll.Literal;
import de.uni_freiburg.informatik.ultimate.smtinterpol.dpll.SimpleList;
import de.uni_freiburg.informatik.ultimate.smtinterpol.model.Model;
import de.uni_freiburg.informatik.ultimate.smtinterpol.model.SharedTermEvaluator;
import de.uni_freiburg.informatik.ultimate.smtinterpol.proof.LeafNode;
import de.uni_freiburg.informatik.ultimate.smtinterpol.proof.SourceAnnotation;
import de.uni_freiburg.informatik.ultimate.smtinterpol.theory.cclosure.CCAppTerm.Parent;
import de.uni_freiburg.informatik.ultimate.smtinterpol.theory.linar.EQAnnotation;
import de.uni_freiburg.informatik.ultimate.smtinterpol.theory.linar.LAEquality;
import de.uni_freiburg.informatik.ultimate.smtinterpol.util.ArrayQueue;
import de.uni_freiburg.informatik.ultimate.smtinterpol.util.SymmetricPair;
import de.uni_freiburg.informatik.ultimate.util.DebugMessage;
import de.uni_freiburg.informatik.ultimate.util.datastructures.ScopedArrayList;
import de.uni_freiburg.informatik.ultimate.util.datastructures.ScopedHashMap;

/**
 * This class implements the theory of equality, a.k.a. congruence closure.
 *
 * This theory understands equality literals in particular CCEquality and can propagate literals that follow by
 * transitivity and/or congruence. It can also find all conflicts on these equalities. Internally it uses an equality
 * graph to represent the known equalities between terms.
 *
 * This theory can be combined with other theories using Nelson-Oppen theory combination. For every subterm in the
 * equality graph that is shared with the other theories (currently only linear arithmetic), it will propagate
 * equalities between these shared subterms when they become equal. For these shared subterms, it also creates and
 * propagates an LAEquality when the corresponding CCEquality is created/set.
 *
 * The equality graph is implemented by a union-merge data structure. The nodes in the equality graph (terms) are
 * implemented by the class CCTerm. See the description of this class for details on the implementation.
 *
 * @author Jochen Hoenicke, Jürgen Christ
 */
public class CClosure implements ITheory {
	/**
	 * The clausifier that uses this theory.
	 */
	final Clausifier mClausifier;
	/**
	 * For every term that is not a real function application of uninterpreted functions, this maps it to the
	 * corresponding cc-term, if that was created.
	 *
	 * TODO: Do we still need this? The clausifier has also a similar map.
	 */
	final Map<Term, CCTerm> mAnonTerms = new HashMap<>();
	/**
	 * The list of all cc-terms that are full function applications and thus correspond to a term.
	 *
	 * TODO: This is somewhat redundant, as the clausifier term data has also all terms.
	 */
	final ScopedArrayList<CCTerm> mAllTerms = new ScopedArrayList<>();
	/**
	 * For each pair of congruence classes this maps to the corresponding pair info. The pair info contains the list of
	 * equalities between cc-terms of the congruence classes, the first set diseq that proves that these congruence
	 * classes were disjoint, and the compare trigger for these two classes.
	 *
	 * This also contains info for non-representatives of congruence classes, namely the state, when this was last time
	 * a representative. This info is used to restore pair hash information on unmerge.
	 *
	 * @see CCTermPairHash, CCTermPairHash.Info
	 */
	final CCTermPairHash mPairHash = new CCTermPairHash();

	/**
	 * These are the list of literals that we can propagate. Each literal must be a consequence of the current
	 * congruence closure graph.
	 */
	final ArrayQueue<Literal> mPendingLits = new ArrayQueue<>();
	/**
	 * The list of CCEquality literals that were created when they were already true and thus may have been added to the
	 * wrong decision level. We need to recheck them after any backtrack, if they still can be propagated.
	 */
	ArrayQueue<Literal> mRecheckOnBacktrackLits = new ArrayQueue<>();
	/**
	 * The list of congruent terms that were already congruent when one of the terms was created and thus may be merged
	 * too late on the wrong decision level. We need to recheck after any backtrack, if they are still congruent.
	 */
	ArrayQueue<SymmetricPair<CCAppTerm>> mRecheckOnBacktrackCongs = new ArrayQueue<>();

	/**
	 * A mapping from function symbol or string (the latter only for {@code select/@diff/store}) to the corresponding
	 * CCBaseTerm that represents this function symbol.
	 *
	 * TODO: does this belong to clausifier?
	 *
	 * TODO: do we need the extra handling of {@code select/store/@diff}?
	 */
	final ScopedHashMap<Object, CCBaseTerm> mSymbolicTerms = new ScopedHashMap<>();

	/**
	 * This stores mNumFunctionPositions for every stack level.
	 *
	 * @see #mNumFunctionPositions
	 */
	final ArrayList<Integer> mNumFunctionPositionsStack = new ArrayList<>();
	/**
	 * The number of function argument positions. This is used to give each argument position in each function symbol a
	 * unique number. Two terms can only cause a congruence if they occur at the same index in the same function symbol.
	 * Thus we only need to match parent information for each such index with each other on merge.
	 *
	 * This number is used to generate a unique index for every function symbol argument position. When a new function
	 * symbol is added as a CCBaseTerm this number is used to give the arguments a unique index and this number is
	 * increased by the number of arguments of this function symbol.
	 */
	int mNumFunctionPositions;

	/**
	 * A stack containing the merges and seps that were performed on the union-find
	 * data structure. This contains the CCTerms that were the previous
	 * representative before the merge of the smaller group. Its {@code mRep} field
	 * points to the representative of the other class and should be equal to
	 * {@code mRepStar}.
	 */
	final ArrayDeque<UndoInfo> mUndoStack = new ArrayDeque<>();
	/**
	 * A list giving for each decide level the number of merges that happened before
	 * the corresponding decision.
	 */
	final ArrayDeque<Integer> mDecideLevelToUndoStackSize = new ArrayDeque<>();
	/**
	 * A list of congruences that were detected but not yet merged. These must be
	 * merged in checkpoint.
	 */
	final ArrayDeque<SymmetricPair<CCAppTerm>> mPendingCongruences = new ArrayDeque<>();
	
	/**
	 * This determines if a new term age for CCAppTerms should begin. This should be set to true only if new terms
	 * were built.
	 */
	boolean mBeginNextTermAgeInFinalCheck;
	/**
	 * The current generation of (complete) CCAppTerms.
	 */
	int mAppTermAge;

	private long mInvertEdgeTime, mEqTime, mCcTime, mSetRepTime;
	private long mCcCount, mMergeCount;

	public CClosure(final Clausifier clausifier) {
		mClausifier = clausifier;
	}

	public DPLLEngine getEngine() {
		return mClausifier.getEngine();
	}

	public LogProxy getLogger() {
		return mClausifier.getLogger();
	}

	public int getTermAge() {
		return mAppTermAge;
	}

	public boolean isProofGenerationEnabled() {
		return getEngine().isProofGenerationEnabled();
	}

	public CCTerm createAnonTerm(final Term term) {
		final CCTerm ccTerm = new CCBaseTerm(false, mNumFunctionPositions, term);
		mAllTerms.add(ccTerm);
		mAnonTerms.put(term, ccTerm);
		return ccTerm;
	}

	/**
	 * Get the merge height where t1 and t2 were merged into the same congruence class.
	 * @param t1 the first term.
	 * @param t2 the second term.
	 * @return the mMergeDepth when t1 and t2 were merged.
	 */
	private int getMergeStackDepth(CCTerm t1, CCTerm t2) {
		assert t1.getRepresentative() == t2.getRepresentative() : "terms were never merged";
		if (t1 == t2) {
			return -1;
		}
		/* first compute the number of rep edges to the common representative for both terms */
		int depth1 = 0;
		int depth2 = 0;
		for (CCTerm t = t1; t != t.mRep; t = t.mRep) {
			depth1++;
		}
		for (CCTerm t = t2; t != t.mRep; t = t.mRep) {
			depth2++;
		}
		/*
		 * Move to the common ancestor. If the common ancestor is one of the terms, the previous edge gives us the merge
		 * time.
		 */
		while (depth1 > depth2) {
			if (t1.mRep == t2) {
				return t1.mMergeTime;
			}
			t1 = t1.mRep;
			depth1--;
		}
		assert t1 != t2;
		while (depth2 > depth1) {
			if (t2.mRep == t1) {
				return t2.mMergeTime;
			}
			t2 = t2.mRep;
			depth2--;
		}
		assert t1 != t2;
		assert depth2 == depth1;
		/*
		 * If the common ancestor is not one of the two terms, we find it here. One of the previous edges merged t1 and
		 * t2, namely the one that happened later.
		 */
		while (true) {
			assert t1 != t2;
			assert t1 != t1.mRep;
			assert t2 != t2.mRep;
			if (t1.mRep == t2.mRep) {
				return Math.max(t1.mMergeTime, t2.mMergeTime);
			}
			t1 = t1.mRep;
			t2 = t2.mRep;
		}
	}

	/**
	 * Searches for the congruent term of {@code CCAppTerm(func,arg)} that would have been merged on the lowest decision
	 * level.
	 *
	 * @param func
	 *            The CCTerm representing the function.
	 * @param arg
	 *            The CCTerm representing the argument.
	 * @return The congruent CCAppTerm or null if there is no congruent application.
	 */
	private CCAppTerm findCongruentAppTerm(final CCTerm func, final CCTerm arg) {
		final CCParentInfo argInfo = arg.getRepresentative().mCCPars.getInfo(func.mParentPosition);
		int congruenceLevel = Integer.MAX_VALUE;
		CCAppTerm congruentTerm = null;
		// Look for all congruent terms for the argument.
		for (final Parent p : argInfo.mCCParents) {
			final CCAppTerm papp = p.getData();
			final CCTerm pfunc = papp.getFunc();
			final CCTerm parg = papp.getArg();
			assert parg.getRepresentative() == arg.getRepresentative();
			if (pfunc.getRepresentative() != func.getRepresentative()) {
				// this term is not congruent
				continue;
			}
			if (pfunc == func && parg == arg) {
				// this is the app term for which we search a congruent term; skip it
				continue;
			}
			// compute the level where the congruence occurred
			final int level = Math.max(getMergeStackDepth(pfunc, func), getMergeStackDepth(parg, arg));
			// store the congruence with the smallest level
			if (level < congruenceLevel) {
				congruenceLevel = level;
				congruentTerm = papp;
			}
		}
		return congruentTerm;
	}

	public CCAppTerm createAppTerm(final boolean isFunc, final CCTerm func, final CCTerm arg,
			final SourceAnnotation source) {
		assert func.mIsFunc;
		final CCParentInfo info = arg.mRepStar.mCCPars.getExistingParentInfo(func.mParentPosition);
		if (info != null) {
			final SimpleList<CCAppTerm.Parent> prevParents = info.mCCParents;
			assert prevParents.wellformed();
			for (final CCAppTerm.Parent termpar : prevParents) {
				final CCAppTerm term = termpar.getData();
				if (term.mFunc == func && term.mArg == arg) {
					return term;
				}
			}
		}
		final CCAppTerm term = new CCAppTerm(isFunc, isFunc ? func.mParentPosition + 1 : 0, func, arg, this,
				source.isFromQuantTheory());
		if (!isFunc) {
<<<<<<< HEAD
			mBeginNextTermAgeInFinalCheck = true;
			if (mAppTermAge > 0) {
				getLogger().debug("Create new AppTerm %s of age %d", term, mAppTermAge);
=======
			if (term.getAge() > 0) {
				getLogger().debug("Create new AppTerm %s of age %d", term, term.getAge());
>>>>>>> 17bcbd8d
			}
		}
		mAllTerms.add(term);
		term.addParentInfo(this);
		final CCAppTerm congruentTerm = findCongruentAppTerm(func, arg);
		getLogger().debug("createAppTerm %s congruent: %s", term, congruentTerm);
		if (congruentTerm != null) {
			// Here, we do not have the resulting term in the equivalence class
			// Mark pending congruence
			mRecheckOnBacktrackCongs.add(new SymmetricPair<>(term, congruentTerm));
			addPendingCongruence(term, congruentTerm);
		}

		if (!isFunc) {
			/* if this created a complete application term, activate corresponding triggers */
			CCTerm partialApp = term;
			while (partialApp instanceof CCAppTerm) {
				final CCAppTerm app = (CCAppTerm) partialApp;
				final CCTerm appArg = app.getArg();
				/* E-Matching: activate reverse trigger */
				final int parentpos = app.getFunc().mParentPosition;
				final CCParentInfo argInfo = appArg.mCCPars.getInfo(parentpos);
				if (argInfo != null) {
					for (final ReverseTrigger trigger : argInfo.mReverseTriggers) {
						trigger.activate(term);
					}
				}
				partialApp = app.getFunc();
			}
			/* E-Matching: activate find trigger */
			{
				final CCParentInfo funcInfo = partialApp.mCCPars.getInfo(0);
				if (funcInfo != null) {
					for (final ReverseTrigger trigger : funcInfo.mReverseTriggers) {
						trigger.activate(term);
					}
				}
			}
		}
		return term;
	}

	/**
	 * Function to retrieve the CCTerm representing a function symbol.
	 *
	 * @param sym
	 *            Function symbol.
	 * @return CCTerm representing this function symbol in the egraph.
	 */
	public CCTerm getFuncTerm(final FunctionSymbol sym) {
		CCBaseTerm term = mSymbolicTerms.get(sym);
		if (term == null) {
			term = new CCBaseTerm(sym.getParameterSorts().length > 0, mNumFunctionPositions, sym);
			mAllTerms.add(term);
			mNumFunctionPositions += sym.getParameterSorts().length;
			mSymbolicTerms.put(sym, term);
		}
		return term;
	}

	/**
	 * Get all terms that appear under a given function at a given position.
	 *
	 * @param sym
	 *            the function symbol
	 * @param argPos
	 *            the argument position
	 * @return the CCTerms that appear under the given function as argPos-th argument.
	 */
	public Collection<CCTerm> getArgTermsForFunc(final FunctionSymbol sym, final int argPos) {
		assert sym.getParameterSorts().length > argPos;
		final List<CCTerm> args = new ArrayList<>();
		List<CCTerm> parents = new ArrayList<>();
		parents.add(getFuncTerm(sym));
		for (int i = 0; i <= argPos; i++) {
			parents = getApplications(parents);
		}
		// Collect the arguments at argPos
		for (final CCTerm par : parents) {
			assert par instanceof CCAppTerm;
			args.add(((CCAppTerm) par).getArg());
		}
		return args;
	}

	/**
	 * Get all terms that are a (complete) function application of the given function symbol.
	 *
	 * @param sym
	 *            the function symbol.
	 * @return all function applications of the given function symbol.
	 */
	public List<CCTerm> getAllFuncApps(final FunctionSymbol sym) {
		List<CCTerm> parents = Collections.singletonList(getFuncTerm(sym));
		for (int i = 0; i < sym.getParameterSorts().length; i++) {
			parents = getApplications(parents);
		}
		return parents;
	}

	/**
	 * Get all applications given partial functions.
	 *
	 * @param partialFunctions
	 *            CCTerms that are partial functions.
	 * @return all CCTerms that are applications of the given partial functions.
	 */
	static List<CCTerm> getApplications(final List<CCTerm> partialFunctions) {
		final List<CCTerm> applications = new ArrayList<>();
		for (final CCTerm funcTerm : partialFunctions) {
			final CCParentInfo info = funcTerm.getRepresentative().mCCPars.getInfo(0);
			if (info != null) {
				for (final Parent grandparent : info.mCCParents) {
					applications.add(grandparent.getData());
				}
			}
		}
		return applications;
	}

	/**
	 * Get all (complete) function applications of a given function symbol with a given argument at a given position.
	 *
	 * @param sym
	 *            the function symbol.
	 * @param arg
	 *            the argument the application term should contain.
	 * @param argPos
	 *            the position of the given argument.
	 * @return all function applications of the given function symbol with the given argument at the given position.
	 */
	public List<CCTerm> getAllFuncAppsForArg(final FunctionSymbol sym, final CCTerm arg, final int argPos) {
		final CCTerm funcTerm = getFuncTerm(sym);
		final int parentPosition = funcTerm.mParentPosition + argPos;
		final CCParentInfo info = arg.getRepresentative().mCCPars.getInfo(parentPosition);

		List<CCTerm> funcApps = new ArrayList<>();
		for (final Parent parent : info.mCCParents) {
			if (!parent.isMarked()) {
				funcApps.add(parent.getData());
			}
		}
		for (int i = argPos + 1; i < sym.getParameterSorts().length; i++) {
			funcApps = getApplications(funcApps);
		}
		return funcApps;
	}

	/**
	 * Insert a Compare trigger that will be activated as soon as the two given CCTerms are equal. It is inserted into
	 * the pair hash tables and all intermediate pair infos.
	 *
	 * @param t1
	 *            the first CCTerm.
	 * @param t2
	 *            the second CCTerm.
	 * @param trigger
	 *            the Compare trigger.
	 */
	public void insertCompareTrigger(CCTerm t1, CCTerm t2, final CompareTrigger trigger) {
		assert t1.getRepresentative() != t2.getRepresentative();
		assert !trigger.inList();
		while (true) {
			// make t1 the term that was merged before t2 was merged.
			if (t1.mMergeTime > t2.mMergeTime) {
				final CCTerm tmp = t1;
				t1 = t2;
				t2 = tmp;
			}

			// if t1 is its own representative, then t2 should also be the representative because of merge time
			if (t1.mRep == t1) {
				assert t2.mRep == t2;
				// Insert this entry into the pair hash, create it if necessary.
				CCTermPairHash.Info info = mPairHash.getInfo(t1, t2);
				if (info == null) {
					info = new CCTermPairHash.Info(t1, t2);
					mPairHash.add(info);
				}
				info.mCompareTriggers.prependIntoJoined(trigger, true);
				break;
			}

			// find the pair info entry in the pair info list of t1 or create a new one.
			assert t1.mRep != t2;
			boolean found = false;
			for (final CCTermPairHash.Info.Entry pentry : t1.mPairInfos) {
				final CCTermPairHash.Info info = pentry.getInfo();
				// info might have blocked compare triggers but no eqlits
				// assert (!info.eqlits.isEmpty());
				if (pentry.mOther == t2) {
					info.mCompareTriggers.prependIntoJoined(trigger, false);
					found = true;
					break;
				}
			}
			if (!found) {
				// we need to create a new entry.
				final CCTermPairHash.Info info = new CCTermPairHash.Info(t1, t2);
				info.mRhsEntry.unlink();
				info.mCompareTriggers.prependIntoJoined(trigger, false);
			}
			t1 = t1.mRep;
		}
	}

	/**
	 * Remove a given Compare trigger.
	 */
	public void removeCompareTrigger(final CompareTrigger trigger) {
		CCTerm t1 = trigger.getLhs();
		CCTerm t2 = trigger.getRhs();
		if (!mAllTerms.contains(t1) || !mAllTerms.contains(t2)) {
			return; // FIXME This is a workaround for the problem that pop() first removes terms, then triggers, as it
			// is executed for CClosure first. Then this method can be called for a trigger where the
			// corresponding terms have already been removed.
		}
		while (true) {
			// make t1 the term that was merged before t2 was merged.
			if (t1.mMergeTime > t2.mMergeTime) {
				final CCTerm tmp = t1;
				t1 = t2;
				t2 = tmp;
			}

			// if t1 is its own representative, then t2 should also be the representative because of merge time
			if (t1.mRep == t1) {
				assert t2.mRep == t2;
				// Insert this entry into the pair hash, create it if necessary.
				final CCTermPairHash.Info info = mPairHash.getInfo(t1, t2);
				assert info != null;
				info.mCompareTriggers.undoPrependIntoJoined(trigger, true);
				break;
			}

			// find the pair info entry in the pair info list of t1 or create a new one.
			// isLast is set if t1 was merged with t2; in this case the equality entry lists were not joined.
			assert t1.mRep != t2;
			boolean found = false;
			for (final CCTermPairHash.Info.Entry pentry : t1.mPairInfos) {
				final CCTermPairHash.Info info = pentry.getInfo();
				// info might have blocked compare triggers but no eqlits
				// assert (!info.eqlits.isEmpty());
				if (pentry.mOther == t2) {
					info.mCompareTriggers.undoPrependIntoJoined(trigger, false);
					found = true;
					break;
				}
			}
			assert found;
			t1 = t1.mRep;
		}
	}

	/**
	 * Insert a Reverse trigger that will be activated as soon as a new function application of the given function
	 * symbol with a given argument at a given position exists.
	 *
	 * @param fSym
	 *            the function symbol.
	 * @param arg
	 *            the argument the new term should contain.
	 * @param argPos
	 *            the position of this argument.
	 * @param trigger
	 *            the Reverse trigger.
	 */
	public void insertReverseTrigger(final FunctionSymbol sym, CCTerm arg, final int argPos,
			final ReverseTrigger trigger) {
		final CCTerm func = getFuncTerm(sym);
		final int parentPos = func.mParentPosition + argPos;
		while (arg != arg.mRep) {
			final CCParentInfo info = arg.mCCPars.createInfo(parentPos);
			info.mReverseTriggers.prependIntoJoined(trigger, false);
			arg = arg.mRep;
		}
		final CCParentInfo info = arg.mCCPars.createInfo(parentPos);
		info.mReverseTriggers.prependIntoJoined(trigger, true);
	}

	/**
	 * Insert a Reverse trigger that will be activated as soon as a new function application of the given function
	 * symbol exists.
	 *
	 * @param fSym
	 *            the function symbol.
	 * @param trigger
	 *            the Reverse trigger.
	 */
	public void insertReverseTrigger(final FunctionSymbol sym, final ReverseTrigger trigger) {
		final CCTerm func = getFuncTerm(sym);
		final CCParentInfo info = func.mCCPars.createInfo(0);
		info.mReverseTriggers.append(trigger);
	}

	/**
	 * Remove a given Reverse trigger.
	 */
	public void removeReverseTrigger(final ReverseTrigger trigger) {
		final CCTerm func = getFuncTerm(trigger.getFunctionSymbol());
		CCTerm termWithTrigger;
		final int parentPos;
		if (trigger.getArgPosition() < 0) {
			/* this is a find trigger */
			assert func == func.mRep;
			termWithTrigger = func;
			parentPos = 0;
		} else {
			/* this is a reverse trigger */
			termWithTrigger = trigger.getArgument();
			parentPos = func.mParentPosition + trigger.getArgPosition();
		}
		if (!mAllTerms.contains(termWithTrigger)) {
			return; // FIXME This is a workaround for the problem that pop() first removes terms, then triggers, as it
			// is executed for CClosure first. Then this method can be called for a trigger where the
			// corresponding term has already been removed.
		}
		while (termWithTrigger != termWithTrigger.mRep) {
			final CCParentInfo info = termWithTrigger.mCCPars.createInfo(parentPos);
			info.mReverseTriggers.undoPrependIntoJoined(trigger, false);
			termWithTrigger = termWithTrigger.mRep;
		}
		final CCParentInfo info = termWithTrigger.mCCPars.createInfo(parentPos);
		info.mReverseTriggers.undoPrependIntoJoined(trigger, true);
	}

	/**
	 * Find the representative CCTerm for the given term. This function does not create new terms. If there is no
	 * equivalent CCTerm, it returns null. If a term that is congruent to the given term already exists, it will return
	 * the representative of this congruent term.
	 *
	 * @param term
	 *            The term which a representative is searched for.
	 * @return The representative, or null if no congruent term exists in the CClosure.
	 */
	public CCTerm getCCTermRep(final Term term) {
		if (mAnonTerms.containsKey(term)) {
			return mAnonTerms.get(term).getRepresentative();
		}
		if (term instanceof ApplicationTerm) {
			final ApplicationTerm at = (ApplicationTerm) term;
			CCTerm func = getFuncTerm(at.getFunction()).getRepresentative();
			for (final Term argTerm : at.getParameters()) {
				final CCTerm arg = getCCTermRep(argTerm);
				if (arg == null) {
					return null;
				}
				func = findCCAppTermRep(func, arg);
				if (func == null) {
					return null;
				}
			}
			return func;
		}
		return null;
	}

	/**
	 * Find the representative CCTerm for the application of funcRep and argRep. This function does not create new
	 * terms. If there is no equivalent CCTerm it returns null. If a term that is congruent to the given term already
	 * exists it will return the representative of this congruent term.
	 *
	 * @param funcRep
	 *            the representative of the partial function application term.
	 * @param argRep
	 *            the representative of the argument term.
	 * @return The representative of the application, or null if no congruent term exists in the CClosure.
	 */
	private CCTerm findCCAppTermRep(final CCTerm funcRep, final CCTerm argRep) {
		final CCParentInfo info = funcRep.mCCPars.getInfo(0);
		if (info == null) {
			return null;
		}
		for (final Parent parent : info.mCCParents) {
			if (parent.getData().getArg().getRepresentative() == argRep) {
				return parent.getData().getRepresentative();
			}
		}
		return null;
	}

	/**
	 * For two given CCTerms, check if the equality is set.
	 *
	 * @return true if the terms are in the same congruence class, false otherwise.
	 */
	public boolean isEqSet(final CCTerm first, final CCTerm second) {
		return first.getRepresentative() == second.getRepresentative();
	}

	/**
	 * For two given CCTerms, check if the disequality is set.
	 *
	 * @return true if the disequality is set, false otherwise.
	 */
	public boolean isDiseqSet(final CCTerm first, final CCTerm second) {
		final CCTerm firstRep = first.getRepresentative();
		final CCTerm secondRep = second.getRepresentative();
		final CCTermPairHash.Info diseqInfo = mPairHash.getInfo(firstRep, secondRep);
		return diseqInfo != null && diseqInfo.mDiseq != null;
	}

	/**
	 * Insert an equality entry into the pair hash table and all pair infos of the intermediate representatives.
	 *
	 * @param t1
	 *            one side of the equality.
	 * @param t2
	 *            the other side of the equality
	 * @param eqentry
	 *            the equality entry that should be inserted into the pair infos.
	 */
	public void insertEqualityEntry(CCTerm t1, CCTerm t2, final CCEquality.Entry eqentry) {
		while (true) {
			// make t1 the term that was merged before t2 was merged.
			if (t1.mMergeTime > t2.mMergeTime) {
				final CCTerm tmp = t1;
				t1 = t2;
				t2 = tmp;
			}

			// if t1 is its own representative, then t2 should also be the representative because of merge time
			if (t1.mRep == t1) {
				assert t2.mRep == t2;
				// Insert this entry into the pair hash, create it if necessary.
				CCTermPairHash.Info info = mPairHash.getInfo(t1, t2);
				if (info == null) {
					info = new CCTermPairHash.Info(t1, t2);
					mPairHash.add(info);
				}
				info.mEqlits.prependIntoJoined(eqentry, true);
				break;
			}

			// find the pair info entry in the pair info list of t1 or create a new one.
			// isLast is set if t1 was merged with t2; in this case the equality entry lists were not joined.
			final boolean isLast = t1.mRep == t2;
			boolean found = false;
			for (final CCTermPairHash.Info.Entry pentry : t1.mPairInfos) {
				final CCTermPairHash.Info info = pentry.getInfo();
				// info might have blocked compare triggers but no eqlits
				// assert (!info.eqlits.isEmpty());
				if (pentry.mOther == t2) {
					info.mEqlits.prependIntoJoined(eqentry, isLast);
					found = true;
					break;
				}
			}
			if (!found) {
				// we need to create a new entry.
				final CCTermPairHash.Info info = new CCTermPairHash.Info(t1, t2);
				info.mRhsEntry.unlink();
				info.mEqlits.prependIntoJoined(eqentry, isLast);
			}
			if (isLast) {
				break;
			}
			t1 = t1.mRep;
		}
	}

	public CCEquality createCCEquality(final int stackLevel, final CCTerm t1, final CCTerm t2) {
		assert (t1 != t2);
		CCEquality eq = null;
		assert t1.invariant();
		assert t2.invariant();

		eq = new CCEquality(stackLevel, t1, t2);
		insertEqualityEntry(t1, t2, eq.getEntry());
		getEngine().addAtom(eq);

		assert t1.invariant();
		assert t2.invariant();
		assert t1.pairHashValid(this);
		assert t2.pairHashValid(this);

		if (t1.mRepStar == t2.mRepStar) {
			if (getLogger().isDebugEnabled()) {
				getLogger().debug("CC-Prop: " + eq + " repStar: " + t1.mRepStar);
			}
			mPendingLits.add(eq);
			mRecheckOnBacktrackLits.add(eq);
		} else {
			final CCEquality diseq = mPairHash.getInfo(t1.mRepStar, t2.mRepStar).mDiseq;
			if (diseq != null) {
				if (getLogger().isDebugEnabled()) {
					getLogger().debug("CC-Prop: " + eq.negate() + " diseq: " + diseq);
				}
				eq.mDiseqReason = diseq;
				mPendingLits.add(eq.negate());
				mRecheckOnBacktrackLits.add(eq.negate());
			}
		}
		return eq;
	}

	public void addTerm(final CCTerm ccterm, final Term term) {
		ccterm.mFlatTerm = term;
	}

	public void addSharedTerm(final CCTerm ccterm) {
		ccterm.share(this);
	}

	@Override
	public Clause computeConflictClause() {
		if (mBeginNextTermAgeInFinalCheck) {
			mAppTermAge++;
			mBeginNextTermAgeInFinalCheck = false;
		}
		Clause res = checkpoint();
		if (res == null) {
			res = checkpoint();
		}
		assert mPendingCongruences.isEmpty();
		return res;
	}

	@Override
	public Literal getPropagatedLiteral() {
		final Literal lit = mPendingLits.poll();
		assert (lit == null || checkPending(lit));
		return lit;
	}

	@Override
	public Clause getUnitClause(final Literal lit) {
		if (lit.getAtom() instanceof LAEquality) {
			final LAEquality laeq = (LAEquality) lit.getAtom();
			for (final CCEquality eq : laeq.getDependentEqualities()) {
				if (eq.getStackPosition() >= 0 && eq.getStackPosition() < laeq.getStackPosition()
						&& eq.getDecideStatus().getSign() == lit.getSign()) {
					return new Clause(new Literal[] { eq.getDecideStatus().negate(), lit },
							new LeafNode(LeafNode.EQ, EQAnnotation.EQ));
				}
			}
			throw new AssertionError("Cannot find explanation for " + laeq);
		} else if (lit instanceof CCEquality) {
			final CCEquality eq = (CCEquality) lit;
			return computeCycle(eq);
		} else {
			/* ComputeAntiCycle */
			final CCEquality eq = (CCEquality) lit.negate();
			return computeAntiCycle(eq);
		}
	}

	@Override
	public int checkCompleteness() {
		return DPLLEngine.COMPLETE;
	}

	/**
	 * Record a merge step on the undo stack. This should only be called by
	 * CCTerm.mergeInternal.
	 *
	 * @param oldRep the old representative (of the smaller class) that was merged.
	 */
	void recordMerge(final CCTerm oldRep) {
		mUndoStack.push(new MergeUndoInfo(oldRep));
	}

	/**
	 * Get the merge depth, i.e., the number of merges that already happened. We use
	 * the undo stack, so we also count separations, but that shouldn't matter.
	 *
	 * @return the merge depth (non-negative integer).
	 */
	int getMergeDepth() {
		return mUndoStack.size();
	}

	@Override
	public Clause setLiteral(final Literal literal) {
		if (!(literal.getAtom() instanceof CCEquality)) {
			return null;
		}
		final CCEquality eq = (CCEquality) literal.getAtom();
		if (literal == eq) {
			if (eq.getLhs().mRepStar != eq.getRhs().mRepStar) {
				final Clause conflict = eq.getLhs().merge(this, eq.getRhs(), eq);
				if (conflict != null) {
					return conflict;
				}
			}
		} else {
			final CCTerm left = eq.getLhs().mRepStar;
			final CCTerm right = eq.getRhs().mRepStar;

			/* Check for conflict */
			if (left == right) {
				final Clause conflict = computeCycle(eq);
				if (conflict != null) {
					return conflict;
				}
			}
			separate(left, right, eq);
		}
		final LAEquality laeq = eq.getLASharedData();
		if (laeq != null) {
			assert ((List<CCEquality>) laeq.getDependentEqualities()).contains(eq);
			if (laeq.getDecideStatus() != null && laeq.getDecideStatus().getSign() != literal.getSign()) {
				return new Clause(new Literal[] { laeq.getDecideStatus().negate(), literal.negate() },
						new LeafNode(LeafNode.EQ, EQAnnotation.EQ));
			}
			mPendingLits.add(literal == eq ? laeq : laeq.negate());
		}
		return null;
	}

	@Override
	public void backtrackLiteral(final Literal literal) {
	}

	void removePairHash(final CCTermPairHash.Info info) {
		mPairHash.remove(info);
	}

	private void separate(final CCTerm lhs, final CCTerm rhs, final CCEquality diseq) {
		final CCEquality reason = diseq.mDiseqReason;
		/*
		 * Check if this is a propagated equality. We need to check if the diseq reason
		 * is asserted and that it is still the same equivalence class. This is because
		 * the diseq reason is not reset on backtrack.
		 */
		if (reason != null && reason.getDecideStatus() == reason.negate()) {
			if (reason.getLhs().getRepresentative() == lhs && reason.getRhs().getRepresentative() == rhs) {
				return;
			}
			if (reason.getLhs().getRepresentative() == rhs && reason.getRhs().getRepresentative() == lhs) {
				return;
			}
		}
		final CCTermPairHash.Info info = mPairHash.getInfo(lhs, rhs);
		assert info.mDiseq == null;

		mUndoStack.push(new SepUndoInfo(diseq));
		info.mDiseq = diseq;
		/* Propagate inequalities */
		for (final CCEquality.Entry eqentry : info.mEqlits) {
			final CCEquality eq = eqentry.getCCEquality();
			assert eq.getDecideStatus() == null || eq == diseq;
			if (eq.getDecideStatus() == null) {
				eq.mDiseqReason = diseq;
				addPending(eq.negate());
			}
		}
	}

	private void undoSep(final CCEquality atom) {
		final CCTermPairHash.Info destInfo = mPairHash.getInfo(atom.getLhs().mRepStar, atom.getRhs().mRepStar);
		assert destInfo != null && destInfo.mDiseq == atom;
		destInfo.mDiseq = null;
	}

	public Clause computeCycle(final CCEquality eq) {
		final CongruencePath congPath = new CongruencePath(this);
		final Clause res = congPath.computeCycle(eq, isProofGenerationEnabled());
		assert (res.getSize() != 2 || res.getLiteral(0).negate() != res.getLiteral(1));
		return res;
	}

	public Clause computeCycle(final CCTerm lconstant, final CCTerm rconstant) {
		final CongruencePath congPath = new CongruencePath(this);
		return congPath.computeCycle(lconstant, rconstant, isProofGenerationEnabled());
	}

	public Clause computeAntiCycle(final CCEquality eq) {
		final CCTerm left = eq.getLhs();
		final CCTerm right = eq.getRhs();
		final CCEquality diseq = eq.mDiseqReason;
		assert left.mRepStar != right.mRepStar;
		assert diseq.getLhs().mRepStar == left.mRepStar || diseq.getLhs().mRepStar == right.mRepStar;
		assert diseq.getRhs().mRepStar == left.mRepStar || diseq.getRhs().mRepStar == right.mRepStar;

		left.invertEqualEdges(this);
		left.mEqualEdge = right;
		left.mOldRep = left.mRepStar;
		assert left.mOldRep.mReasonLiteral == null;
		left.mOldRep.mReasonLiteral = eq;
		final Clause c = computeCycle(diseq);
		assert left.mEqualEdge == right && left.mOldRep == left.mRepStar;
		left.mOldRep.mReasonLiteral = null;
		left.mOldRep = null;
		left.mEqualEdge = null;
		return c;
	}

	/**
	 * Compute the earliest decide level at which the path between lhs and rhs exists. There must be a path, i.e.
	 * {@code lhs.getRepresentative() == rhs.getRepresentative()}.
	 *
	 * @param lhs
	 *            the start of the path
	 * @param rhs
	 *            the end of the path
	 * @return the earliest decide level.
	 */
	public int getDecideLevelForPath(final CCTerm lhs, final CCTerm rhs) {
		final CongruencePath congPath = new CongruencePath(this);
		return congPath.computeDecideLevel(lhs, rhs);
	}

	public void addPending(final Literal eq) {
		assert checkPending(eq);
		mPendingLits.add(eq);
	}

	private boolean checkPending(final Literal literal) {
		if (literal.negate() instanceof CCEquality) {
			final CCEquality eq = (CCEquality) literal.negate();
			final CCTerm left = eq.getLhs();
			final CCTerm right = eq.getRhs();
			final CCEquality diseq = eq.mDiseqReason;
			assert left.mRepStar != right.mRepStar;
			assert diseq.getLhs().mRepStar == left.mRepStar || diseq.getLhs().mRepStar == right.mRepStar;
			assert diseq.getRhs().mRepStar == left.mRepStar || diseq.getRhs().mRepStar == right.mRepStar;
			return true;
		}
		if (literal instanceof CCEquality) {
			final CCEquality eq = (CCEquality) literal;
			return (eq.getLhs().mRepStar == eq.getRhs().mRepStar);
		}
		if (literal.getAtom() instanceof LAEquality) {
			final LAEquality laeq = (LAEquality) literal.getAtom();
			for (final CCEquality eq : laeq.getDependentEqualities()) {
				if (eq.getDecideStatus() != null && eq.getDecideStatus().getSign() == literal.getSign()) {
					return true;
				}
			}
		}
		return false;
	}

	@Override
	public Clause checkpoint() {
		return buildCongruence();
	}

	public CCEquality createEquality(final CCTerm t1, final CCTerm t2, final boolean createLAEquality) {
		assert t1 != t2;
		final EqualityProxy ep = mClausifier.createEqualityProxy(t1.getFlatTerm(), t2.getFlatTerm(), null);
		if (ep == EqualityProxy.getFalseProxy()) {
			return null;
		}
		if (!createLAEquality) {
			final Literal res = ep.getLiteral(null);
			if (res instanceof CCEquality) {
				final CCEquality eq = (CCEquality) res;
				if ((eq.getLhs() == t1 && eq.getRhs() == t2) || (eq.getLhs() == t2 && eq.getRhs() == t1)) {
					return eq;
				}
			}
		}
		return ep.createCCEquality(t1.getFlatTerm(), t2.getFlatTerm());
	}

	@Override
	public void dumpModel(final LogProxy logger) {
		// assert(checkCongruence());
		logger.info("Equivalence Classes:");
		for (final CCTerm t : mAllTerms) {
			if (t == t.mRepStar && !t.isFunc()) {
				final StringBuilder sb = new StringBuilder();
				String comma = "";
				for (final CCTerm t2 : t.mMembers) {
					sb.append(comma).append(t2);
					comma = "=";
				}
				logger.info(sb.toString());
			}
		}
	}

	private boolean checkCongruence() {
		boolean skip;
		for (final CCTerm t1 : mAllTerms) {
			assert t1.invariant();
			if (!(t1 instanceof CCAppTerm)) {
				continue;
			}
			final CCAppTerm a1 = (CCAppTerm) t1;
			skip = true;
			for (final CCTerm t2 : mAllTerms) {
				// don't check symmetric cases: skip all terms in the inner loop up to and including the term t1.
				// Thus we check exactly the pairs (t1,t2) where t1 occurs (strictly) before t2 in mAllTerms.
				if (skip) {
					if (t1 == t2) {
						skip = false;
					}
					continue;
				}
				if (t1.getRepresentative() != t2.getRepresentative() && t2 instanceof CCAppTerm) {
					final CCAppTerm a2 = (CCAppTerm) t2;
					if (a1.getFunc().getRepresentative() == a2.getFunc().getRepresentative()
							&& a1.getArg().getRepresentative() == a2.getArg().getRepresentative()) {
						getLogger().fatal("Should be congruent: " + t1 + " and " + t2);
						return false;
					}
				}
			}
		}
		return true;
	}

	@Override
	public void printStatistics(final LogProxy logger) {
		logger.info("CCTimes: iE " + mInvertEdgeTime + " eq " + mEqTime + " cc " + mCcTime + " setRep " + mSetRepTime);
		logger.info("Merges: " + mMergeCount + ", cc:" + mCcCount);
	}

	@Override
	public Literal getSuggestion() {
		// CClosure does not need to suggest anything so far!
		return null;
	}

	@Override
	public void decreasedDecideLevel(final int currentDecideLevel) {
		final int mergeStackLevel = mDecideLevelToUndoStackSize.pop();
		assert mDecideLevelToUndoStackSize.size() == currentDecideLevel;
		backtrackStack(mergeStackLevel);
	}

	@Override
	public void increasedDecideLevel(final int currentDecideLevel) {
		mDecideLevelToUndoStackSize.push(mUndoStack.size());
		assert mDecideLevelToUndoStackSize.size() == currentDecideLevel;
	}

	@Override
	public Clause backtrackComplete() {
		mPendingLits.clear();
		/*
		 * If a literal was propagated when it was created it may not be on the right decision level. After backtracking
		 * we may need to propagate these literals again, if they are still implied by the CC graph. Here we go through
		 * the list of all such literals and check if we ned to propagate them again.
		 */
		final ArrayQueue<Literal> newRecheckOnBacktrackLits = new ArrayQueue<>();
		for (final Literal l : mRecheckOnBacktrackLits) {
			final CCEquality eq = (CCEquality) l.getAtom();
			if (eq.getDecideStatus() != null) {
				/* We did not yet backtrack the literal; keep it for later */
				newRecheckOnBacktrackLits.add(l);
				/* It may have an LAEquality that was backtracked. Then we need to propagate the LAEquality. */
				final LAEquality laeq = eq.getLASharedData();
				if (laeq != null && laeq.getDecideStatus() == null) {
					getLogger().debug("repropagating LAEQ: %s -> %s", eq, laeq);
					mPendingLits.add(l == eq ? laeq : laeq.negate());
				}
				continue;
			}
			final CCTerm lhs = eq.getLhs().getRepresentative();
			final CCTerm rhs = eq.getRhs().getRepresentative();
			/* check if literal is still implied by the graph */
			boolean repropagate = false;
			if (l.getSign() > 0) {
				repropagate = (lhs == rhs);
			} else {
				final CCEquality diseq = mPairHash.getInfo(lhs, rhs).mDiseq;
				if (diseq != null) {
					eq.mDiseqReason = diseq;
					repropagate = true;
				}
			}
			/* repropagate the literal by adding it to the pending literals. */
			if (repropagate) {
				getLogger().debug("CC-ReProp: %s", l);
				mPendingLits.add(l);
				newRecheckOnBacktrackLits.add(l);
			}
		}
		/*
		 * Recheck the propagated literals again on the next backtrack.
		 */
		mRecheckOnBacktrackLits = newRecheckOnBacktrackLits;

		/*
		 * Recheck congruences and propagate them.
		 */
		mPendingCongruences.clear();
		final ArrayQueue<SymmetricPair<CCAppTerm>> newRecheckOnBacktrackCongs = new ArrayQueue<>();
		for (final SymmetricPair<CCAppTerm> cong : mRecheckOnBacktrackCongs) {
			final CCAppTerm lhs = cong.getFirst();
			final CCAppTerm rhs = cong.getSecond();
			if (lhs.mArg.mRepStar == rhs.mArg.mRepStar && lhs.mFunc.mRepStar == rhs.mFunc.mRepStar) {
				getLogger().debug("Still congruent: %s and %s", lhs, rhs);
				addPendingCongruence(lhs, rhs);
				newRecheckOnBacktrackCongs.add(cong);
			} else {
				getLogger().debug("No longer congruent: %s and %s", lhs, rhs);
			}
		}
		mRecheckOnBacktrackCongs = newRecheckOnBacktrackCongs;
		return buildCongruence();
	}

	@Override
	public void restart(final int iteration) {
		// Nothing to do
	}

	@Override
	public Clause startCheck() {
		return null;
	} // NOCHECKSTYLE

	@Override
	public void endCheck() {
		// Nothing to do
	}

	void addPendingCongruence(final CCAppTerm first, final CCAppTerm second) {
		assert (first.mLeftParInfo.inList() && second.mLeftParInfo.inList());
		assert (first.mRightParInfo.inList() && second.mRightParInfo.inList());
		getLogger().debug("addPendingCongruence: %s %s", first, second);
		mPendingCongruences.add(new SymmetricPair<>(first, second));
	}

	/**
	 * Add all pending congruences to the CC graph. We do not merge congruences immediately but wait for checkpoint.
	 * Then this method is called to merge congruent function applications.
	 *
	 * @param checked
	 *            if true, congruences are only applied if they still hold.
	 * @return A conflict clause if a conflict was found, null otherwise.
	 */
	@SuppressWarnings("unused")
	private Clause buildCongruence() {
		SymmetricPair<CCAppTerm> cong;
		while ((cong = mPendingCongruences.poll()) != null) {
			getLogger().debug(new DebugMessage("PC {0}", cong));
			final CCAppTerm lhs = cong.getFirst();
			final CCAppTerm rhs = cong.getSecond();
			assert lhs.mArg.mRepStar == rhs.mArg.mRepStar
					&& lhs.mFunc.mRepStar == rhs.mFunc.mRepStar : "Unchecked buildCongruence with non-holding congruence!";
			final Clause res = lhs.merge(this, rhs, null);
			if (res != null) {
				getLogger().debug("buildCongruence: conflict %s", res);
				return res;
			}
		}
		assert !Config.EXPENSIVE_ASSERTS || checkCongruence();
		return null;
	}

	private void backtrackStack(final int todepth) {
		while (mUndoStack.size() > todepth) {
			final UndoInfo top = mUndoStack.pop();
			if (top instanceof MergeUndoInfo) {
				final CCTerm oldRep = ((MergeUndoInfo) top).getOldRep();
				oldRep.mRepStar.invertEqualEdges(this);
				oldRep.undoMerge(this, oldRep.mEqualEdge);
			} else {
				final CCEquality diseq = ((SepUndoInfo) top).getDiseq();
				undoSep(diseq);
			}
		}
	}

	public int getStackDepth() {
		return mUndoStack.size();
	}

	@Override
	public void removeAtom(final DPLLAtom atom) {
		if (atom instanceof CCEquality) {
			final CCEquality cceq = (CCEquality) atom;
			removeCCEquality(cceq.getLhs(), cceq.getRhs(), cceq);
		}
	}

	private void removeCCEquality(CCTerm t1, CCTerm t2, final CCEquality eq) {
		// TODO Need test for this!!!
		if (t1.mMergeTime > t2.mMergeTime) {
			final CCTerm tmp = t1;
			t1 = t2;
			t2 = tmp;
		}

		if (t1.mRep == t1) {
			assert t2.mRep == t2;
			final CCTermPairHash.Info info = mPairHash.getInfo(t1, t2);
			if (info != null) {
				// Remove pair hash info
				info.mEqlits.prepareRemove(eq.getEntry());
				eq.getEntry().removeFromList();
				if (info.isEmpty()) {
					mPairHash.removePairInfo(info);
				}
			}
		} else {
			final boolean isLast = t1.mRep == t2;
			boolean found = false;
			for (final CCTermPairHash.Info.Entry pentry : t1.mPairInfos) {
				final CCTermPairHash.Info info = pentry.getInfo();
				if (pentry.mOther == t2) {
					info.mEqlits.prepareRemove(eq.getEntry());
					found = true;
					break;
				}
			}
			assert found;
			if (isLast) {
				eq.getEntry().removeFromList();
			} else {
				removeCCEquality(t1.mRep, t2, eq);
			}
		}
		if (eq.getLASharedData() != null) {
			eq.getLASharedData().removeDependentAtom(eq);
		}
	}

	private void removeTerm(final CCTerm t) {
		assert t.mRepStar == t;
		assert mPendingCongruences.isEmpty();
		while (!t.mPairInfos.isEmpty()) {
			final CCTermPairHash.Info info = t.mPairInfos.iterator().next().getInfo();
			mPairHash.removePairInfo(info);
		}
		if (t.mSharedTerm != null) {
			t.mSharedTerm = null;
		}
		if (t instanceof CCAppTerm) {
			final CCAppTerm at = (CCAppTerm) t;
			at.unlinkParentInfos();
		}
	}

	@Override
	public void backtrackAll() {
		assert mDecideLevelToUndoStackSize.isEmpty();
		backtrackStack(0);
		mPendingLits.clear();
		mRecheckOnBacktrackCongs.clear();
		mRecheckOnBacktrackLits.clear();
		mPendingCongruences.clear();
	}

	@Override
	public void pop() {
		assert mDecideLevelToUndoStackSize.isEmpty();
		assert mUndoStack.isEmpty();
		assert mRecheckOnBacktrackCongs.isEmpty();
		assert mRecheckOnBacktrackLits.isEmpty();
		assert mPendingCongruences.isEmpty();
		mNumFunctionPositions = mNumFunctionPositionsStack.remove(mNumFunctionPositionsStack.size() - 1);
		for (final CCTerm t : mAllTerms.currentScope()) {
			removeTerm(t);
		}
		mAllTerms.endScope();
		mSymbolicTerms.endScope();
	}

	@Override
	public void push() {
		mSymbolicTerms.beginScope();
		mAllTerms.beginScope();
		mNumFunctionPositionsStack.add(mNumFunctionPositions);
	}

	@Override
	public Object[] getStatistics() {
		return new Object[] { ":CC",
				new Object[][] { { "Merges", mMergeCount }, { "Closure", mCcCount },
						{ "Times", new Object[][] { { "Invert", mInvertEdgeTime }, { "Eq", mEqTime },
								{ "Closure", mCcTime }, { "SetRep", mSetRepTime } } } } };
	}

	public void fillInModel(final Model model, final Theory t, final SharedTermEvaluator ste, final ArrayTheory array) {
		final CCTerm trueNode = mClausifier.getCCTerm(t.mTrue);
		final CCTerm falseNode = mClausifier.getCCTerm(t.mFalse);
		new ModelBuilder(this, mAllTerms, model, t, ste, array, trueNode, falseNode);
	}

	void addInvertEdgeTime(final long time) {
		mInvertEdgeTime += time;
	}

	void addEqTime(final long time) {
		mEqTime += time;
	}

	void addCcTime(final long time) {
		mCcTime += time;
	}

	void addSetRepTime(final long time) {
		mSetRepTime += time;
	}

	void incCcCount() {
		++mCcCount;
	}

	void incMergeCount() {
		++mMergeCount;
	}

	private static class UndoInfo {
	}

	private static class MergeUndoInfo extends UndoInfo {
		final CCTerm mOldRep;

		public MergeUndoInfo(final CCTerm oldRep) {
			mOldRep = oldRep;
		}

		public CCTerm getOldRep() {
			return mOldRep;
		}
	}

	private static class SepUndoInfo extends UndoInfo {
		CCEquality mDiseq;

		public SepUndoInfo(final CCEquality diseq) {
			mDiseq = diseq;
		}

		public CCEquality getDiseq() {
			return mDiseq;
		}
	}
}<|MERGE_RESOLUTION|>--- conflicted
+++ resolved
@@ -161,16 +161,6 @@
 	 * merged in checkpoint.
 	 */
 	final ArrayDeque<SymmetricPair<CCAppTerm>> mPendingCongruences = new ArrayDeque<>();
-	
-	/**
-	 * This determines if a new term age for CCAppTerms should begin. This should be set to true only if new terms
-	 * were built.
-	 */
-	boolean mBeginNextTermAgeInFinalCheck;
-	/**
-	 * The current generation of (complete) CCAppTerms.
-	 */
-	int mAppTermAge;
 
 	private long mInvertEdgeTime, mEqTime, mCcTime, mSetRepTime;
 	private long mCcCount, mMergeCount;
@@ -185,10 +175,6 @@
 
 	public LogProxy getLogger() {
 		return mClausifier.getLogger();
-	}
-
-	public int getTermAge() {
-		return mAppTermAge;
 	}
 
 	public boolean isProofGenerationEnabled() {
@@ -315,14 +301,8 @@
 		final CCAppTerm term = new CCAppTerm(isFunc, isFunc ? func.mParentPosition + 1 : 0, func, arg, this,
 				source.isFromQuantTheory());
 		if (!isFunc) {
-<<<<<<< HEAD
-			mBeginNextTermAgeInFinalCheck = true;
-			if (mAppTermAge > 0) {
-				getLogger().debug("Create new AppTerm %s of age %d", term, mAppTermAge);
-=======
 			if (term.getAge() > 0) {
 				getLogger().debug("Create new AppTerm %s of age %d", term, term.getAge());
->>>>>>> 17bcbd8d
 			}
 		}
 		mAllTerms.add(term);
@@ -829,10 +809,6 @@
 
 	@Override
 	public Clause computeConflictClause() {
-		if (mBeginNextTermAgeInFinalCheck) {
-			mAppTermAge++;
-			mBeginNextTermAgeInFinalCheck = false;
-		}
 		Clause res = checkpoint();
 		if (res == null) {
 			res = checkpoint();
